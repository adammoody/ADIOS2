--- conflicted
+++ resolved
@@ -50,18 +50,18 @@
     void *data, int *ierr);
 
 void FC_GLOBAL(adios2_inquire_variable_f2c,
-               ADIOS2_INQUIRE_VARIABLE_F2C)(adios2_Variable **variable,
-                                            adios2_IO **io,
+               ADIOS2_INQUIRE_VARIABLE_F2C)(adios2_variable **variable,
+                                            adios2_io **io,
                                             const char *variable_name,
                                             int *ierr);
 
 void FC_GLOBAL(adios2_remove_variable_f2c,
-               ADIOS2_REMOVE_VARIABLE_F2C)(adios2_IO **io,
+               ADIOS2_REMOVE_VARIABLE_F2C)(adios2_io **io,
                                            const char *variable_name,
                                            int *ierr);
 
 void FC_GLOBAL(adios2_remove_all_variables_f2c,
-               ADIOS2_REMOVE_ALL_VARIABLES_F2C)(adios2_IO **io, int *ierr);
+               ADIOS2_REMOVE_ALL_VARIABLES_F2C)(adios2_io **io, int *ierr);
 
 void FC_GLOBAL(adios2_define_attribute_f2c,
                ADIOS2_DEFINE_ATTRIBUTE_F2C)(adios2_attribute **attribute,
@@ -69,26 +69,13 @@
                                             const int *type, const void *data,
                                             const int *elements, int *ierr);
 
-<<<<<<< HEAD
-void FC_GLOBAL(adios2_inquire_variable_f2c,
-               ADIOS2_INQUIRE_VARIABLE_F2C)(adios2_variable **variable,
-                                            adios2_io **io,
-                                            const char *variable_name,
-                                            int *ierr);
-
-void FC_GLOBAL(adios2_open_f2c,
-               ADIOS2_OPEN_F2C)(adios2_engine **engine, adios2_io **io,
-                                const char *name, const int *open_mode,
-                                int *ierr);
-=======
 void FC_GLOBAL(adios2_remove_attribute_f2c,
-               ADIOS2_REMOVE_ATTRIBUTE_F2C)(adios2_IO **io,
+               ADIOS2_REMOVE_ATTRIBUTE_F2C)(adios2_io **io,
                                             const char *variable_name,
                                             int *ierr);
 
 void FC_GLOBAL(adios2_remove_all_attributes_f2c,
-               ADIOS2_REMOVE_ALL_ATTRIBUTES_F2C)(adios2_IO **io, int *ierr);
->>>>>>> 228fda48
+               ADIOS2_REMOVE_ALL_ATTRIBUTES_F2C)(adios2_io **io, int *ierr);
 
 #ifdef ADIOS2_HAVE_MPI_F
 void FC_GLOBAL(adios2_open_new_comm_f2c,
@@ -98,7 +85,7 @@
 #endif
 
 void FC_GLOBAL(adios2_open_f2c,
-               ADIOS2_OPEN_F2C)(adios2_Engine **engine, adios2_IO **io,
+               ADIOS2_OPEN_F2C)(adios2_engine **engine, adios2_io **io,
                                 const char *name, const int *open_mode,
                                 int *ierr);
 
