--- conflicted
+++ resolved
@@ -55,12 +55,8 @@
 
     void Get(Variable variable, pybind11::array &array,
              const Mode launch = Mode::Deferred);
-<<<<<<< HEAD
     std::string Get(Variable variable, const Mode launch = Mode::Deferred);
-=======
-    std::string Get(Variable variable,
-             const Mode launch = Mode::Deferred);
->>>>>>> 067771e1
+
     void PerformGets();
 
     void EndStep();
