/*
 * Distributed under the OSI-approved Apache License, Version 2.0.  See
 * accompanying file Copyright.txt for details.
 *
 * BPReader.h
 *
 *  Created on: Feb 27, 2017
 *      Author: wfg
 */

#ifndef BPFILEREADER_H_
#define BPFILEREADER_H_

#include <iostream> //this must go away

#include "core/Engine.h"

// supported capsules
#include "capsule/heap/STLVector.h"

namespace adios
{

class BPFileReader : public Engine
{

public:
  /**
   * Constructor for single BP capsule engine, writes in BP format into a single
   * heap capsule
   * @param name unique name given to the engine
   * @param accessMode
   * @param mpiComm
   * @param method
   * @param debugMode
   * @param hostLanguage
   */
<<<<<<< HEAD
  BPFileReader(ADIOS &adios, const std::string name,
               const std::string accessMode, MPI_Comm mpiComm,
               const Method &method);
=======
  BPFileReader(ADIOS &adios, std::string name, std::string accessMode,
               MPI_Comm mpiComm, const Method &method, IOMode iomode,
               float timeout_sec, bool debugMode = false,
               unsigned int nthreads = 1);
>>>>>>> f7013dcd

  virtual ~BPFileReader() = default;

  Variable<void> *InquireVariable(const std::string name,
                                  const bool readIn = true);
  Variable<char> *InquireVariableChar(const std::string name,
                                      const bool readIn = true);
  Variable<unsigned char> *InquireVariableUChar(const std::string name,
                                                const bool readIn = true);
  Variable<short> *InquireVariableShort(const std::string name,
                                        const bool readIn = true);
  Variable<unsigned short> *InquireVariableUShort(const std::string name,
                                                  const bool readIn = true);
  Variable<int> *InquireVariableInt(const std::string name,
                                    const bool readIn = true);
  Variable<unsigned int> *InquireVariableUInt(const std::string name,
                                              const bool readIn = true);
  Variable<long int> *InquireVariableLInt(const std::string name,
                                          const bool readIn = true);
  Variable<unsigned long int> *InquireVariableULInt(const std::string name,
                                                    const bool readIn = true);
  Variable<long long int> *InquireVariableLLInt(const std::string name,
                                                const bool readIn = true);
  Variable<unsigned long long int> *
  InquireVariableULLInt(const std::string name, const bool readIn = true);
  Variable<float> *InquireVariableFloat(const std::string name,
                                        const bool readIn = true);
  Variable<double> *InquireVariableDouble(const std::string name,
                                          const bool readIn = true);
  Variable<long double> *InquireVariableLDouble(const std::string name,
                                                const bool readIn = true);
  Variable<std::complex<float>> *
  InquireVariableCFloat(const std::string name, const bool readIn = true);
  Variable<std::complex<double>> *
  InquireVariableCDouble(const std::string name, const bool readIn = true);
  Variable<std::complex<long double>> *
  InquireVariableCLDouble(const std::string name, const bool readIn = true);

  /**
   * Not implemented
   * @param name
   * @param readIn
   * @return
   */
  VariableCompound *InquireVariableCompound(const std::string name,
                                            const bool readIn = true);

  void Close(const int transportIndex = -1);

private:
  capsule::STLVector
      m_Buffer; ///< heap capsule, contains data and metadata buffers
  // format::BP1Writer m_BP1Writer; ///< format object will provide the required
  // BP functionality to be applied on m_Buffer and m_Transports

  void Init(); ///< calls InitCapsules and InitTransports based on Method,
               /// called from constructor
  void InitCapsules();
  void InitTransports(); ///< from Transports

  std::string
  GetMdtmParameter(const std::string parameter,
                   const std::map<std::string, std::string> &mdtmParameters);

  template <class T>
  Variable<T> *InquireVariableCommon(const std::string name, const bool readIn)
  {
    std::cout << "Hello BPReaderCommon\n";

    // here read variable metadata (dimensions, type, etc.)...then create a
    // Variable like below:
    // Variable<T>& variable = m_ADIOS.DefineVariable<T>( m_Name + "/" + name, )
    // return &variable; //return address if success
    return nullptr; // on failure
  }
};

} // end namespace adios

#endif /* BPFILEREADER_H_ */<|MERGE_RESOLUTION|>--- conflicted
+++ resolved
@@ -15,7 +15,6 @@
 
 #include "core/Engine.h"
 
-// supported capsules
 #include "capsule/heap/STLVector.h"
 
 namespace adios
@@ -35,16 +34,9 @@
    * @param debugMode
    * @param hostLanguage
    */
-<<<<<<< HEAD
   BPFileReader(ADIOS &adios, const std::string name,
                const std::string accessMode, MPI_Comm mpiComm,
                const Method &method);
-=======
-  BPFileReader(ADIOS &adios, std::string name, std::string accessMode,
-               MPI_Comm mpiComm, const Method &method, IOMode iomode,
-               float timeout_sec, bool debugMode = false,
-               unsigned int nthreads = 1);
->>>>>>> f7013dcd
 
   virtual ~BPFileReader() = default;
 
