/*
 * Distributed under the OSI-approved Apache License, Version 2.0.  See
 * accompanying file Copyright.txt for details.
 *
 * BPWriter.h
 *
 *  Created on: Dec 16, 2016
 *      Author: wfg
 */

#ifndef BPFILEWRITER_H_
#define BPFILEWRITER_H_

#include "capsule/heap/STLVector.h"
#include "core/Engine.h"
#include "utilities/format/bp1/BP1.h"

namespace adios
{

class BPFileWriter : public Engine
{

public:
<<<<<<< HEAD
  /**
   * Constructor for Writer writes in BP format into a single heap capsule,
   * manages several transports
   * @param name unique name given to the engine
   * @param accessMode
   * @param mpiComm
   * @param method
   * @param debugMode
   */

  BPFileWriter(ADIOS &adios, const std::string name,
               const std::string accessMode, MPI_Comm mpiComm,
               const Method &method);
  ~BPFileWriter();

  void Write(Variable<char> &variable, const char *values);
  void Write(Variable<unsigned char> &variable, const unsigned char *values);
  void Write(Variable<short> &variable, const short *values);
  void Write(Variable<unsigned short> &variable, const unsigned short *values);
  void Write(Variable<int> &variable, const int *values);
  void Write(Variable<unsigned int> &variable, const unsigned int *values);
  void Write(Variable<long int> &variable, const long int *values);
  void Write(Variable<unsigned long int> &variable,
             const unsigned long int *values);
  void Write(Variable<long long int> &variable, const long long int *values);
  void Write(Variable<unsigned long long int> &variable,
             const unsigned long long int *values);
  void Write(Variable<float> &variable, const float *values);
  void Write(Variable<double> &variable, const double *values);
  void Write(Variable<long double> &variable, const long double *values);
  void Write(Variable<std::complex<float>> &variable,
             const std::complex<float> *values);
  void Write(Variable<std::complex<double>> &variable,
             const std::complex<double> *values);
  void Write(Variable<std::complex<long double>> &variable,
             const std::complex<long double> *values);
  void Write(VariableCompound &variable, const void *values);

  void Write(const std::string variableName, const char *values);
  void Write(const std::string variableName, const unsigned char *values);
  void Write(const std::string variableName, const short *values);
  void Write(const std::string variableName, const unsigned short *values);
  void Write(const std::string variableName, const int *values);
  void Write(const std::string variableName, const unsigned int *values);
  void Write(const std::string variableName, const long int *values);
  void Write(const std::string variableName, const unsigned long int *values);
  void Write(const std::string variableName, const long long int *values);
  void Write(const std::string variableName,
             const unsigned long long int *values);
  void Write(const std::string variableName, const float *values);
  void Write(const std::string variableName, const double *values);
  void Write(const std::string variableName, const long double *values);
  void Write(const std::string variableName, const std::complex<float> *values);
  void Write(const std::string variableName,
             const std::complex<double> *values);
  void Write(const std::string variableName,
             const std::complex<long double> *values);
  void Write(const std::string variableName, const void *values);

  void Advance(float timeout_sec = 0.0);

  /**
   * Closes a single transport or all transports
   * @param transportIndex, if -1 (default) closes all transports, otherwise it
   * closes a transport in m_Transport[transportIndex]. In debug mode the latter
   * is bounds-checked.
   */
  void Close(const int transportIndex = -1);

private:
  capsule::STLVector m_Buffer;   ///< heap capsule using STL std::vector<char>
  format::BP1Writer m_BP1Writer; ///< format object will provide the required BP
                                 /// functionality to be applied on m_Buffer and
  /// m_Transports
  format::BP1MetadataSet m_MetadataSet; ///< metadata set accompanying the heap
                                        /// buffer data in bp format. Needed by
  /// m_BP1Writer
  format::BP1Aggregator m_BP1Aggregator;

  bool m_IsFirstClose = true; ///< set to false after first Close is reached so
                              /// metadata doesn't have to be accommodated for a
  /// subsequent Close
  std::size_t m_MaxBufferSize; ///< maximum allowed memory to be allocated
  float m_GrowthFactor = 1.5;  ///< capsule memory growth factor, new_memory =
                               /// m_GrowthFactor * current_memory

  bool m_TransportFlush = false; ///< true: due to buffer overflow

  bool m_CloseProcessGroup = false; ///< set to true if advance is called, this
  /// prevents flattening the data and metadata
  /// in Close

  void Init();
  void InitParameters();
  void InitTransports();
  void InitProcessGroup();

  void WriteProcessGroupIndex();

  /**
   * Common function for primitive (including std::complex) writes
   * @param group
   * @param variableName
   * @param variable
   */
  template <class T>
  void WriteVariableCommon(Variable<T> &variable, const T *values)
  {
    if (m_MetadataSet.Log.IsActive == true)
      m_MetadataSet.Log.Timers[0].SetInitialTime();

    // set variable
    variable.m_AppValues = values;
    m_WrittenVariables.insert(variable.m_Name);

    // if first timestep Write
    if (m_MetadataSet.DataPGIsOpen == false) // create a new pg index
      WriteProcessGroupIndex();

    // pre-calculate new metadata and payload sizes
    //        m_TransportFlush = CheckBufferAllocation(
    //        m_BP1Writer.GetVariableIndexSize( variable ) +
    //        variable.PayLoadSize(),
    //                                                  m_GrowthFactor,
    //                                                  m_MaxBufferSize,
    //                                                  m_Buffer.m_Data );

    // WRITE INDEX to data buffer and metadata structure (in memory)//
    m_BP1Writer.WriteVariableMetadata(variable, m_Buffer, m_MetadataSet);

    if (m_TransportFlush == true) // in batches
=======
    /**
     * Constructor for Writer writes in BP format into a single heap capsule,
     * manages several transports
     * @param name unique name given to the engine
     * @param accessMode
     * @param mpiComm
     * @param method
     * @param debugMode
     */
    BPFileWriter(ADIOS &adios, std::string name, const std::string &accessMode,
                 MPI_Comm mpiComm, const Method &method,
                 const IOMode iomode = IOMode::INDEPENDENT,
                 const float timeout_sec = 0., const bool debugMode = false,
                 const unsigned int nthreads = 1);

    ~BPFileWriter();

    void Write(Variable<char> &variable, const char *values);
    void Write(Variable<unsigned char> &variable, const unsigned char *values);
    void Write(Variable<short> &variable, const short *values);
    void Write(Variable<unsigned short> &variable,
               const unsigned short *values);
    void Write(Variable<int> &variable, const int *values);
    void Write(Variable<unsigned int> &variable, const unsigned int *values);
    void Write(Variable<long int> &variable, const long int *values);
    void Write(Variable<unsigned long int> &variable,
               const unsigned long int *values);
    void Write(Variable<long long int> &variable, const long long int *values);
    void Write(Variable<unsigned long long int> &variable,
               const unsigned long long int *values);
    void Write(Variable<float> &variable, const float *values);
    void Write(Variable<double> &variable, const double *values);
    void Write(Variable<long double> &variable, const long double *values);
    void Write(Variable<std::complex<float>> &variable,
               const std::complex<float> *values);
    void Write(Variable<std::complex<double>> &variable,
               const std::complex<double> *values);
    void Write(Variable<std::complex<long double>> &variable,
               const std::complex<long double> *values);
    void Write(VariableCompound &variable, const void *values);

    void Write(const std::string variableName, const char *values);
    void Write(const std::string variableName, const unsigned char *values);
    void Write(const std::string variableName, const short *values);
    void Write(const std::string variableName, const unsigned short *values);
    void Write(const std::string variableName, const int *values);
    void Write(const std::string variableName, const unsigned int *values);
    void Write(const std::string variableName, const long int *values);
    void Write(const std::string variableName, const unsigned long int *values);
    void Write(const std::string variableName, const long long int *values);
    void Write(const std::string variableName,
               const unsigned long long int *values);
    void Write(const std::string variableName, const float *values);
    void Write(const std::string variableName, const double *values);
    void Write(const std::string variableName, const long double *values);
    void Write(const std::string variableName,
               const std::complex<float> *values);
    void Write(const std::string variableName,
               const std::complex<double> *values);
    void Write(const std::string variableName,
               const std::complex<long double> *values);
    void Write(const std::string variableName, const void *values);

    void Advance(float timeout_sec = 0.0);

    /**
     * Closes a single transport or all transports
     * @param transportIndex, if -1 (default) closes all transports, otherwise
     * it
     * closes a transport in m_Transport[transportIndex]. In debug mode the
     * latter
     * is bounds-checked.
     */
    void Close(const int transportIndex = -1);

private:
    capsule::STLVector m_Buffer; ///< heap capsule using STL std::vector<char>
    format::BP1Writer
        m_BP1Writer; ///< format object will provide the required BP
                     /// functionality to be applied on m_Buffer and
    /// m_Transports
    format::BP1MetadataSet
        m_MetadataSet; ///< metadata set accompanying the heap
                       /// buffer data in bp format. Needed by
    /// m_BP1Writer
    format::BP1Aggregator m_BP1Aggregator;

    bool m_IsFirstClose =
        true; ///< set to false after first Close is reached so
              /// metadata doesn't have to be accommodated for a
    /// subsequent Close
    std::size_t m_MaxBufferSize; ///< maximum allowed memory to be allocated
    float m_GrowthFactor = 1.5;  ///< capsule memory growth factor, new_memory =
                                 /// m_GrowthFactor * current_memory

    bool m_TransportFlush =
        false; ///< true: transport flush happened, buffer must be reset
    bool m_CloseProcessGroup =
        false; ///< set to true if advance is called, this
    /// prevents flattening the data and metadata
    /// in Close

    void Init();
    void InitParameters();
    void InitTransports();
    void InitProcessGroup();

    void WriteProcessGroupIndex();

    /**
     * Common function for primitive (including std::complex) writes
     * @param group
     * @param variableName
     * @param variable
     */
    template <class T>
    void WriteVariableCommon(Variable<T> &variable, const T *values)
>>>>>>> a4ad2d7a
    {
        if (m_MetadataSet.Log.m_IsActive == true)
            m_MetadataSet.Log.m_Timers[0].SetInitialTime();

        // set variable
        variable.m_AppValues = values;
        m_WrittenVariables.insert(variable.m_Name);

        // if first timestep Write
        if (m_MetadataSet.DataPGIsOpen == false) // create a new pg index
            WriteProcessGroupIndex();

        // pre-calculate new metadata and payload sizes
        //        m_TransportFlush = CheckBufferAllocation(
        //        m_BP1Writer.GetVariableIndexSize( variable ) +
        //        variable.PayLoadSize(),
        //                                                  m_GrowthFactor,
        //                                                  m_MaxBufferSize,
        //                                                  m_Buffer.m_Data );

        // WRITE INDEX to data buffer and metadata structure (in memory)//
        m_BP1Writer.WriteVariableMetadata(variable, m_Buffer, m_MetadataSet);

        if (m_TransportFlush == true) // in batches
        {
            // write pg index

            // flush to transports

            // reset relative positions to zero, update absolute position
        }
        else // Write data to buffer
        {
            m_BP1Writer.WriteVariablePayload(variable, m_Buffer, m_nThreads);
        }

        variable.m_AppValues =
            nullptr; // setting pointer to null as not needed after write

        if (m_MetadataSet.Log.m_IsActive == true)
            m_MetadataSet.Log.m_Timers[0].SetTime();
    }
<<<<<<< HEAD

    variable.m_AppValues =
        nullptr; // setting pointer to null as not needed after write

    if (m_MetadataSet.Log.IsActive == true)
      m_MetadataSet.Log.Timers[0].SetTime();
  }
=======
>>>>>>> a4ad2d7a
};

} // end namespace adios

#endif /* BPFILEWRITER_H_ */<|MERGE_RESOLUTION|>--- conflicted
+++ resolved
@@ -22,139 +22,6 @@
 {
 
 public:
-<<<<<<< HEAD
-  /**
-   * Constructor for Writer writes in BP format into a single heap capsule,
-   * manages several transports
-   * @param name unique name given to the engine
-   * @param accessMode
-   * @param mpiComm
-   * @param method
-   * @param debugMode
-   */
-
-  BPFileWriter(ADIOS &adios, const std::string name,
-               const std::string accessMode, MPI_Comm mpiComm,
-               const Method &method);
-  ~BPFileWriter();
-
-  void Write(Variable<char> &variable, const char *values);
-  void Write(Variable<unsigned char> &variable, const unsigned char *values);
-  void Write(Variable<short> &variable, const short *values);
-  void Write(Variable<unsigned short> &variable, const unsigned short *values);
-  void Write(Variable<int> &variable, const int *values);
-  void Write(Variable<unsigned int> &variable, const unsigned int *values);
-  void Write(Variable<long int> &variable, const long int *values);
-  void Write(Variable<unsigned long int> &variable,
-             const unsigned long int *values);
-  void Write(Variable<long long int> &variable, const long long int *values);
-  void Write(Variable<unsigned long long int> &variable,
-             const unsigned long long int *values);
-  void Write(Variable<float> &variable, const float *values);
-  void Write(Variable<double> &variable, const double *values);
-  void Write(Variable<long double> &variable, const long double *values);
-  void Write(Variable<std::complex<float>> &variable,
-             const std::complex<float> *values);
-  void Write(Variable<std::complex<double>> &variable,
-             const std::complex<double> *values);
-  void Write(Variable<std::complex<long double>> &variable,
-             const std::complex<long double> *values);
-  void Write(VariableCompound &variable, const void *values);
-
-  void Write(const std::string variableName, const char *values);
-  void Write(const std::string variableName, const unsigned char *values);
-  void Write(const std::string variableName, const short *values);
-  void Write(const std::string variableName, const unsigned short *values);
-  void Write(const std::string variableName, const int *values);
-  void Write(const std::string variableName, const unsigned int *values);
-  void Write(const std::string variableName, const long int *values);
-  void Write(const std::string variableName, const unsigned long int *values);
-  void Write(const std::string variableName, const long long int *values);
-  void Write(const std::string variableName,
-             const unsigned long long int *values);
-  void Write(const std::string variableName, const float *values);
-  void Write(const std::string variableName, const double *values);
-  void Write(const std::string variableName, const long double *values);
-  void Write(const std::string variableName, const std::complex<float> *values);
-  void Write(const std::string variableName,
-             const std::complex<double> *values);
-  void Write(const std::string variableName,
-             const std::complex<long double> *values);
-  void Write(const std::string variableName, const void *values);
-
-  void Advance(float timeout_sec = 0.0);
-
-  /**
-   * Closes a single transport or all transports
-   * @param transportIndex, if -1 (default) closes all transports, otherwise it
-   * closes a transport in m_Transport[transportIndex]. In debug mode the latter
-   * is bounds-checked.
-   */
-  void Close(const int transportIndex = -1);
-
-private:
-  capsule::STLVector m_Buffer;   ///< heap capsule using STL std::vector<char>
-  format::BP1Writer m_BP1Writer; ///< format object will provide the required BP
-                                 /// functionality to be applied on m_Buffer and
-  /// m_Transports
-  format::BP1MetadataSet m_MetadataSet; ///< metadata set accompanying the heap
-                                        /// buffer data in bp format. Needed by
-  /// m_BP1Writer
-  format::BP1Aggregator m_BP1Aggregator;
-
-  bool m_IsFirstClose = true; ///< set to false after first Close is reached so
-                              /// metadata doesn't have to be accommodated for a
-  /// subsequent Close
-  std::size_t m_MaxBufferSize; ///< maximum allowed memory to be allocated
-  float m_GrowthFactor = 1.5;  ///< capsule memory growth factor, new_memory =
-                               /// m_GrowthFactor * current_memory
-
-  bool m_TransportFlush = false; ///< true: due to buffer overflow
-
-  bool m_CloseProcessGroup = false; ///< set to true if advance is called, this
-  /// prevents flattening the data and metadata
-  /// in Close
-
-  void Init();
-  void InitParameters();
-  void InitTransports();
-  void InitProcessGroup();
-
-  void WriteProcessGroupIndex();
-
-  /**
-   * Common function for primitive (including std::complex) writes
-   * @param group
-   * @param variableName
-   * @param variable
-   */
-  template <class T>
-  void WriteVariableCommon(Variable<T> &variable, const T *values)
-  {
-    if (m_MetadataSet.Log.IsActive == true)
-      m_MetadataSet.Log.Timers[0].SetInitialTime();
-
-    // set variable
-    variable.m_AppValues = values;
-    m_WrittenVariables.insert(variable.m_Name);
-
-    // if first timestep Write
-    if (m_MetadataSet.DataPGIsOpen == false) // create a new pg index
-      WriteProcessGroupIndex();
-
-    // pre-calculate new metadata and payload sizes
-    //        m_TransportFlush = CheckBufferAllocation(
-    //        m_BP1Writer.GetVariableIndexSize( variable ) +
-    //        variable.PayLoadSize(),
-    //                                                  m_GrowthFactor,
-    //                                                  m_MaxBufferSize,
-    //                                                  m_Buffer.m_Data );
-
-    // WRITE INDEX to data buffer and metadata structure (in memory)//
-    m_BP1Writer.WriteVariableMetadata(variable, m_Buffer, m_MetadataSet);
-
-    if (m_TransportFlush == true) // in batches
-=======
     /**
      * Constructor for Writer writes in BP format into a single heap capsule,
      * manages several transports
@@ -164,12 +31,10 @@
      * @param method
      * @param debugMode
      */
-    BPFileWriter(ADIOS &adios, std::string name, const std::string &accessMode,
-                 MPI_Comm mpiComm, const Method &method,
-                 const IOMode iomode = IOMode::INDEPENDENT,
-                 const float timeout_sec = 0., const bool debugMode = false,
-                 const unsigned int nthreads = 1);
 
+    BPFileWriter(ADIOS &adios, const std::string &name,
+                 const std::string accessMode, MPI_Comm mpiComm,
+                 const Method &method);
     ~BPFileWriter();
 
     void Write(Variable<char> &variable, const char *values);
@@ -196,27 +61,28 @@
                const std::complex<long double> *values);
     void Write(VariableCompound &variable, const void *values);
 
-    void Write(const std::string variableName, const char *values);
-    void Write(const std::string variableName, const unsigned char *values);
-    void Write(const std::string variableName, const short *values);
-    void Write(const std::string variableName, const unsigned short *values);
-    void Write(const std::string variableName, const int *values);
-    void Write(const std::string variableName, const unsigned int *values);
-    void Write(const std::string variableName, const long int *values);
-    void Write(const std::string variableName, const unsigned long int *values);
-    void Write(const std::string variableName, const long long int *values);
-    void Write(const std::string variableName,
+    void Write(const std::string &variableName, const char *values);
+    void Write(const std::string &variableName, const unsigned char *values);
+    void Write(const std::string &variableName, const short *values);
+    void Write(const std::string &variableName, const unsigned short *values);
+    void Write(const std::string &variableName, const int *values);
+    void Write(const std::string &variableName, const unsigned int *values);
+    void Write(const std::string &variableName, const long int *values);
+    void Write(const std::string &variableName,
+               const unsigned long int *values);
+    void Write(const std::string &variableName, const long long int *values);
+    void Write(const std::string &variableName,
                const unsigned long long int *values);
-    void Write(const std::string variableName, const float *values);
-    void Write(const std::string variableName, const double *values);
-    void Write(const std::string variableName, const long double *values);
-    void Write(const std::string variableName,
+    void Write(const std::string &variableName, const float *values);
+    void Write(const std::string &variableName, const double *values);
+    void Write(const std::string &variableName, const long double *values);
+    void Write(const std::string &variableName,
                const std::complex<float> *values);
-    void Write(const std::string variableName,
+    void Write(const std::string &variableName,
                const std::complex<double> *values);
-    void Write(const std::string variableName,
+    void Write(const std::string &variableName,
                const std::complex<long double> *values);
-    void Write(const std::string variableName, const void *values);
+    void Write(const std::string &variableName, const void *values);
 
     void Advance(float timeout_sec = 0.0);
 
@@ -250,8 +116,8 @@
     float m_GrowthFactor = 1.5;  ///< capsule memory growth factor, new_memory =
                                  /// m_GrowthFactor * current_memory
 
-    bool m_TransportFlush =
-        false; ///< true: transport flush happened, buffer must be reset
+    bool m_TransportFlush = false; ///< true: due to buffer overflow
+
     bool m_CloseProcessGroup =
         false; ///< set to true if advance is called, this
     /// prevents flattening the data and metadata
@@ -272,10 +138,9 @@
      */
     template <class T>
     void WriteVariableCommon(Variable<T> &variable, const T *values)
->>>>>>> a4ad2d7a
     {
-        if (m_MetadataSet.Log.m_IsActive == true)
-            m_MetadataSet.Log.m_Timers[0].SetInitialTime();
+        if (m_MetadataSet.Log.IsActive == true)
+            m_MetadataSet.Log.Timers[0].SetInitialTime();
 
         // set variable
         variable.m_AppValues = values;
@@ -312,19 +177,9 @@
         variable.m_AppValues =
             nullptr; // setting pointer to null as not needed after write
 
-        if (m_MetadataSet.Log.m_IsActive == true)
-            m_MetadataSet.Log.m_Timers[0].SetTime();
+        if (m_MetadataSet.Log.IsActive == true)
+            m_MetadataSet.Log.Timers[0].SetTime();
     }
-<<<<<<< HEAD
-
-    variable.m_AppValues =
-        nullptr; // setting pointer to null as not needed after write
-
-    if (m_MetadataSet.Log.IsActive == true)
-      m_MetadataSet.Log.Timers[0].SetTime();
-  }
-=======
->>>>>>> a4ad2d7a
 };
 
 } // end namespace adios
