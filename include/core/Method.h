/*
 * Distributed under the OSI-approved Apache License, Version 2.0.  See
 * accompanying file Copyright.txt for details.
 *
 * Method.h
 *
 *  Created on: Dec 16, 2016
 *      Author: wfg
 */

#ifndef METHOD_H_
#define METHOD_H_

/// \cond EXCLUDE_FROM_DOXYGEN
#include <map>
#include <string>
#include <vector>
/// \endcond

#include "ADIOSTypes.h"
#include "functions/adiosFunctions.h"

namespace adios
{

typedef enum {
    GLOBAL_READERS = 2,
    ROUNDROBIN_READERS = 3,
    FIFO_READERS = 4,
    OPEN_ALL_STEPS = 5
} ReadMultiplexPattern;

typedef enum {
    NOWAITFORSTREAM = 0,
    WAITFORSTREAM = 1
} StreamOpenMode; // default: wait for stream

/**
 * Serves as metadata to define an engine
 */
class Method
{

public:
    const std::string m_Name;       ///< Method name (as defined in XML)
    const bool m_DebugMode = false; ///< true: on, throws exceptions and do
    /// additional checks, false: off, faster, but
    /// unsafe
    int m_nThreads;
    std::string m_Type;                              ///< Method's engine type
    std::map<std::string, std::string> m_Parameters; ///< method parameters
    std::vector<std::map<std::string, std::string>>
        m_TransportParameters; ///< each is a separate Transport containing
<<<<<<< HEAD
                               ///their
=======
                               /// their
>>>>>>> 1757fc4f
                               /// own parameters

    /**
     * Constructor
     * @param name is a label that can be used in the config file to set up the
     * method at runtime
     */
    Method(std::string name, bool debugMode = false);

    ~Method() = default;

    /** Check if the method was defined by the user in the config file.
     * @return true if the method was user-defined, false otherwise when method
     * is
     * set with default parameters
     */
    bool isUserDefined();

    /**
     * Define the engine type
     * @param type must be a valid engine type
     */
    void SetEngine(const std::string type);

    /**
     * Set how many threads the engine can use for its operations (e.g. file io,
     * compression, staging).
     * If 1 is allowed, no extra threads will be created during the ADIOS calls
     * for asynchronous operations.
     * Note that some transports may require and use extra thread(s). See their
     * documentation for their
     * requirements. E.g. some staging transports always create an extra thread
     * for communication.
     * Set this parameter like you set it for OpenMP, i.e. count one thread for
     * the main process that calls
     * ADIOS functions.
     * @param number of threads, minimum 1 is required
     */
    void AllowThreads(const int nThreads);

    /**
     * Sets parameters for the method in "parameter=value" format
     * @param args list of parameters with format "parameter1=value1", ...,
     * "parameterN=valueN"
     */
    template <class... Args> void SetParameters(Args... args)
    {
        std::vector<std::string> parameters = {args...};
        m_Parameters = BuildParametersMap(parameters, m_DebugMode);
    }

    /**
     * Adds a transport and its parameters for the method
     * @param type must be a supported transport type under /include/transport
     * @param args list of parameters for a transport with format
     * "parameter1=value1", ..., "parameterN=valueN"
     */
    template <class... Args>
    void AddTransport(const std::string type, Args... args)
    {
        std::vector<std::string> parameters = {args...};
        AddTransportParameters(type, parameters);
    }

    void SetReadMultiplexPattern(
        const ReadMultiplexPattern
            pattern); // How to split stream content among readers
    void SetStreamOpenMode(const StreamOpenMode mode); // In Read mode, should
                                                       // Open() wait for the
                                                       // first step appear
                                                       // (default)

    void SetVerbose(const Verbose verbose = Verbose::WARN)
    {
        m_Verbose = verbose;
    };
    Verbose GetVerbose() { return m_Verbose; };

private:
    Verbose m_Verbose = Verbose::WARN;

    void AddTransportParameters(const std::string type,
                                const std::vector<std::string> &parameters);
};

} // end namespace adios

#endif /* METHOD_H_ */<|MERGE_RESOLUTION|>--- conflicted
+++ resolved
@@ -51,11 +51,7 @@
     std::map<std::string, std::string> m_Parameters; ///< method parameters
     std::vector<std::map<std::string, std::string>>
         m_TransportParameters; ///< each is a separate Transport containing
-<<<<<<< HEAD
-                               ///their
-=======
                                /// their
->>>>>>> 1757fc4f
                                /// own parameters
 
     /**
