/*
 * Distributed under the OSI-approved Apache License, Version 2.0.  See
 * accompanying file Copyright.txt for details.
 *
 * VariableBase.h
 *
 *  Created on: Feb 20, 2017
 *      Author: wfg
 */

#ifndef VARIABLEBASE_H_
#define VARIABLEBASE_H_

/// \cond EXCLUDE_FROM_DOXYGEN
#include <exception>
#include <iterator>
#include <sstream>
#include <string>
#include <vector>
/// \endcond

<<<<<<< HEAD
#include "functions/adiosFunctions.h" //GetTotalSize, DimsToCSV
#include "functions/adiosTemplates.h" //GetType<T>
=======
#include "functions/adiosFunctions.h" //GetTotalSize, ConvertUint64VectorToSizetVector
#include "functions/adiosTemplates.h"       //GetType<T>
#include "selection/SelectionBoundingBox.h" //Selection
>>>>>>> 6bd06b55

namespace adios
{

using Dims = std::vector<std::size_t>;

class VariableBase
{

public:
    const std::string m_Name; ///< variable name
    const std::string m_Type; ///< variable type

    /**
     * Variable -> sizeof(T),
     * VariableCompound -> from constructor sizeof(struct)
     */
    const std::size_t m_ElementSize;

    Dims m_LocalDimensions;  ///< dimensions per rank (MPI)
    Dims m_GlobalDimensions; ///< total dimensions across MPI
    Dims m_Offsets;          ///< selections offset
    bool m_IsScalar = false;
    const bool m_IsDimension = false;

    VariableBase(const std::string name, const std::string type,
                 const std::size_t elementSize, const Dims localDimensions,
                 const Dims globalDimensions, const Dims offsets,
                 const bool debugMode)
    : m_Name{name}, m_Type{type}, m_ElementSize{elementSize},
      m_LocalDimensions{localDimensions}, m_GlobalDimensions{globalDimensions},
      m_Offsets{offsets}, m_DebugMode{debugMode}
    {
    }

    virtual ~VariableBase() {}

    std::size_t DimensionsSize() const noexcept
    {
        return m_LocalDimensions.size();
    }

    /**
     * Returns the payload size in bytes
     * @return TotalSize * sizeof(T)
     */
    std::size_t PayLoadSize() const noexcept
    {
        return GetTotalSize(m_LocalDimensions) * m_ElementSize;
    }

    /**
     * Returns the total size
     * @return number of elements
     */
    std::size_t TotalSize() const noexcept
    {
        return GetTotalSize(m_LocalDimensions);
    }

    /**
     * Set the local dimension and global offset of the variable using a
     * selection
     * Only bounding boxes are allowed
     */
    void SetSelection(const SelectionBoundingBox &sel)
    {

        if (m_GlobalDimensions.size() == 0)
        {
            throw std::invalid_argument("Variable.SetSelection() is an invalid "
                                        "call for single value variables\n");
        }
        if (m_GlobalDimensions.size() != sel.m_Count.size())
        {
            throw std::invalid_argument("Variable.SetSelection() bounding box "
                                        "dimension must equal the global "
                                        "dimension of the variable\n");
        }

        ConvertUint64VectorToSizetVector(sel.m_Count, m_Dimensions);
        ConvertUint64VectorToSizetVector(sel.m_Start, m_GlobalOffsets);
    }

    /**
     * Set the local dimension and global offset of the variable using a
     * selection
     * Only bounding boxes are allowed
     */
    void SetMemorySelection(const SelectionBoundingBox &sel)
    {
        if (m_GlobalDimensions.size() == 0)
        {
            throw std::invalid_argument(
                "Variable.SetMemorySelection() is an invalid "
                "call for single value variables\n");
        }
        if (m_GlobalDimensions.size() != sel.m_Count.size())
        {
            throw std::invalid_argument(
                "Variable.SetMemorySelection() bounding box "
                "dimension must equal the global "
                "dimension of the variable\n");
        }

        ConvertUint64VectorToSizetVector(sel.m_Count, m_MemoryDimensions);
        ConvertUint64VectorToSizetVector(sel.m_Start, m_MemoryOffsets);
    }

    // protected: off for now
<<<<<<< HEAD
=======

    Dims m_Dimensions;       ///< array of local dimensions
    Dims m_GlobalDimensions; ///< array of global dimensions
    Dims m_GlobalOffsets;    ///< array of global offsets
    Dims m_MemoryDimensions; ///< array of memory dimensions
    Dims m_MemoryOffsets;    ///< array of memory offsets
>>>>>>> 6bd06b55
    const bool m_DebugMode = false;
};
}

#endif /* VARIABLEBASE_H_ */<|MERGE_RESOLUTION|>--- conflicted
+++ resolved
@@ -19,14 +19,9 @@
 #include <vector>
 /// \endcond
 
-<<<<<<< HEAD
-#include "functions/adiosFunctions.h" //GetTotalSize, DimsToCSV
-#include "functions/adiosTemplates.h" //GetType<T>
-=======
-#include "functions/adiosFunctions.h" //GetTotalSize, ConvertUint64VectorToSizetVector
+#include "functions/adiosFunctions.h" //GetTotalSize, DimsToCSV, ConvertUint64VectorToSizetVector
 #include "functions/adiosTemplates.h"       //GetType<T>
 #include "selection/SelectionBoundingBox.h" //Selection
->>>>>>> 6bd06b55
 
 namespace adios
 {
@@ -49,10 +44,13 @@
     Dims m_LocalDimensions;  ///< dimensions per rank (MPI)
     Dims m_GlobalDimensions; ///< total dimensions across MPI
     Dims m_Offsets;          ///< selections offset
+    Dims m_MemoryDimensions; ///< array of memory dimensions
+    Dims m_MemoryOffsets;    ///< array of memory offsets
     bool m_IsScalar = false;
     const bool m_IsDimension = false;
+    const bool m_DebugMode = false;
 
-    VariableBase(const std::string name, const std::string type,
+    VariableBase(const std::string &name, const std::string type,
                  const std::size_t elementSize, const Dims localDimensions,
                  const Dims globalDimensions, const Dims offsets,
                  const bool debugMode)
@@ -94,7 +92,6 @@
      */
     void SetSelection(const SelectionBoundingBox &sel)
     {
-
         if (m_GlobalDimensions.size() == 0)
         {
             throw std::invalid_argument("Variable.SetSelection() is an invalid "
@@ -107,8 +104,8 @@
                                         "dimension of the variable\n");
         }
 
-        ConvertUint64VectorToSizetVector(sel.m_Count, m_Dimensions);
-        ConvertUint64VectorToSizetVector(sel.m_Start, m_GlobalOffsets);
+        ConvertUint64VectorToSizetVector(sel.m_Count, m_LocalDimensions);
+        ConvertUint64VectorToSizetVector(sel.m_Start, m_Offsets);
     }
 
     /**
@@ -135,19 +132,8 @@
         ConvertUint64VectorToSizetVector(sel.m_Count, m_MemoryDimensions);
         ConvertUint64VectorToSizetVector(sel.m_Start, m_MemoryOffsets);
     }
+};
 
-    // protected: off for now
-<<<<<<< HEAD
-=======
-
-    Dims m_Dimensions;       ///< array of local dimensions
-    Dims m_GlobalDimensions; ///< array of global dimensions
-    Dims m_GlobalOffsets;    ///< array of global offsets
-    Dims m_MemoryDimensions; ///< array of memory dimensions
-    Dims m_MemoryOffsets;    ///< array of memory offsets
->>>>>>> 6bd06b55
-    const bool m_DebugMode = false;
-};
-}
+} // end namespace
 
 #endif /* VARIABLEBASE_H_ */