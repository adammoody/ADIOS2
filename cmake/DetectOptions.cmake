#------------------------------------------------------------------------------#
# Distributed under the OSI-approved Apache License, Version 2.0.  See
# accompanying file Copyright.txt for details.
#------------------------------------------------------------------------------#

# We'll need to install the private find modules to ensure our import libs
# are properly resovled
set(adios2_find_modules)

# This file contains the option and dependency logic.  The configuration
# options are designed to be tertiary: ON, OFF, or AUTO.  If AUTO, we try to
# determine if dependencies are available and enable the option if we find
# them, otherwise we disable it.  If explicitly ON then a failure to find
# dependencies is an error,

# BZip2
if(ADIOS2_USE_BZip2 STREQUAL AUTO)
  find_package(BZip2)
elseif(ADIOS2_USE_BZip2)
  find_package(BZip2 REQUIRED)
endif()
if(BZIP2_FOUND)
  set(ADIOS2_HAVE_BZip2 TRUE)
endif()

# ZFP
if(ADIOS2_USE_ZFP STREQUAL AUTO)
  find_package(ZFP)
elseif(ADIOS2_USE_ZFP)
  find_package(ZFP REQUIRED)
endif()
if(ZFP_FOUND)
  set(ADIOS2_HAVE_ZFP TRUE)
endif()

set(mpi_find_components C)

# Fortran
if(ADIOS2_USE_Fortran STREQUAL AUTO)
  # Currently auto-detection for language support does not work in CMake.  See
  # documentation for the "enable_language" command
  message(WARN "Auto-detection of Fortran is not currently supported; Disabling")
  #enable_language(Fortran OPTIONAL)
elseif(ADIOS2_USE_Fortran)
  enable_language(Fortran)
endif()
if(CMAKE_Fortran_COMPILER_LOADED)
  set(ADIOS2_HAVE_Fortran TRUE)
  list(APPEND mpi_find_components Fortran)
endif()

# MPI
if(ADIOS2_USE_MPI STREQUAL AUTO)
  find_package(MPI COMPONENTS ${mpi_find_components})
elseif(ADIOS2_USE_MPI)
  find_package(MPI COMPONENTS ${mpi_find_components} REQUIRED)
endif()
if(MPI_FOUND)
  set(ADIOS2_HAVE_MPI TRUE)
endif()

# DataMan
if(SHARED_LIBS_SUPPORTED AND NOT MSVC)
  set(ADIOS2_HAVE_DataMan TRUE)
endif()

# ZeroMQ
if(ADIOS2_USE_ZeroMQ STREQUAL AUTO)
  find_package(ZeroMQ)
elseif(ADIOS2_USE_ZeroMQ)
  find_package(ZeroMQ REQUIRED)
endif()
if(ZeroMQ_FOUND)
  set(ADIOS2_HAVE_ZeroMQ TRUE)
endif()

# HDF5
if(ADIOS2_USE_HDF5 STREQUAL AUTO)
  find_package(HDF5 COMPONENTS C)
elseif(ADIOS2_USE_HDF5)
  find_package(HDF5 REQUIRED COMPONENTS C)
endif()
if(HDF5_FOUND AND
   ((ADIOS2_HAVE_MPI AND HDF5_IS_PARALLEL) OR
    NOT (ADIOS2_HAVE_MPI OR HDF5_IS_PARALLEL)))
  set(ADIOS2_HAVE_HDF5 TRUE)
endif()

# ADIOS1
if(NOT ADIOS2_HAVE_MPI)
  set(adios1_find_args COMPONENTS sequential)
endif()
if(ADIOS2_USE_ADIOS1 STREQUAL AUTO)
  find_package(ADIOS1 1.12.0 ${adios1_find_args})
elseif(ADIOS2_USE_ADIOS1)
  find_package(ADIOS1 1.12.0 REQUIRED ${adios1_find_args})
endif()
if(ADIOS1_FOUND)
  set(ADIOS2_HAVE_ADIOS1 TRUE)
endif()

# Python
# Use the FindPythonLibsNew from pybind11
list(INSERT CMAKE_MODULE_PATH 0
  "${ADIOS2_SOURCE_DIR}/thirdparty/pybind11/pybind11/tools"
)
if(ADIOS2_USE_Python)
  if(NOT (ADIOS2_USE_Python STREQUAL AUTO))
    set(python_find_args REQUIRED)
  endif()
  if(SHARED_LIBS_SUPPORTED AND ADIOS2_ENABLE_PIC)
    set(Python_ADDITIONAL_VERSIONS "3;2.7"
      CACHE STRING "Python versions to search for"
    )
    mark_as_advanced(Python_ADDITIONAL_VERSIONS)
    list(APPEND python_find_args COMPONENTS Interp Libs numpy)
    if(ADIOS2_HAVE_MPI)
      list(APPEND python_find_args "mpi4py\\\;mpi4py/mpi4py.h")
    endif()
    find_package(PythonFull ${python_find_args})
  endif()
endif()
if(PythonFull_FOUND)
  set(ADIOS2_HAVE_Python ON)
endif()

# Sst
if(ADIOS2_USE_SST STREQUAL AUTO)
<<<<<<< HEAD
  find_package(EVPATH)
  find_package(LibFabric)
elseif (ADIOS2_USE_SST)
  find_package(EVPATH REQUIRED)
  find_package(LibFabric REQUIRED)
=======
  if(ADIOS2_HAVE_MPI)
    find_package(EVPath)
  endif()
elseif(ADIOS2_USE_SST)
  if(NOT ADIOS2_HAVE_MPI)
    message(FATAL_ERROR "SST currently requires MPI to be available")
  endif()
  find_package(EVPath REQUIRED)
>>>>>>> 511e2b15
endif()
if(EVPath_FOUND)
  set(ADIOS2_HAVE_SST TRUE)
endif()

#SysV IPC
if(UNIX)
  include(CheckSymbolExists)
  CHECK_SYMBOL_EXISTS(shmget "sys/ipc.h;sys/shm.h" HAVE_shmget)
  if(HAVE_shmget)
    set(ADIOS2_HAVE_SysVShMem ON)
  else()
    set(ADIOS2_HAVE_SysVShMem OFF)
  endif()
else()
  set(ADIOS2_HAVE_SysVShMem OFF)
endif()

# Multithreading
find_package(Threads REQUIRED)<|MERGE_RESOLUTION|>--- conflicted
+++ resolved
@@ -126,22 +126,16 @@
 
 # Sst
 if(ADIOS2_USE_SST STREQUAL AUTO)
-<<<<<<< HEAD
-  find_package(EVPATH)
-  find_package(LibFabric)
-elseif (ADIOS2_USE_SST)
-  find_package(EVPATH REQUIRED)
-  find_package(LibFabric REQUIRED)
-=======
   if(ADIOS2_HAVE_MPI)
     find_package(EVPath)
+    find_package(LibFabric)
   endif()
 elseif(ADIOS2_USE_SST)
   if(NOT ADIOS2_HAVE_MPI)
     message(FATAL_ERROR "SST currently requires MPI to be available")
   endif()
   find_package(EVPath REQUIRED)
->>>>>>> 511e2b15
+  find_package(LibFabric REQUIRED)
 endif()
 if(EVPath_FOUND)
   set(ADIOS2_HAVE_SST TRUE)
