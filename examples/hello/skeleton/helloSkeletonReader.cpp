--- conflicted
+++ resolved
@@ -31,11 +31,8 @@
     {
         HelloSkeletonArgs settings(false, argc, argv, rank, nproc);
 
-<<<<<<< HEAD
-/** ADIOS class factory of IO class objects, Debug is ON by default */
-=======
+
         /** ADIOS class factory of IO class objects, Debug is ON by default */
->>>>>>> 8d9c0d39
 #ifdef ADIOS2_HAVE_MPI
         adios2::ADIOS adios(settings.configfile, mpiReaderComm);
 #else
