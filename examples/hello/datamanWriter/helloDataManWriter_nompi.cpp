/*
 * helloADIOSNoXML_OOP.cpp
 *
 *  Created on: Jan 9, 2017
 *      Author: wfg
 */

#include <vector>
#include <iostream>

#include "ADIOS_CPP.h"


int main( int argc, char* argv [] )
{
    const bool adiosDebug = true;
    adios::ADIOS adios( adiosDebug );

    //Application variable
    std::vector<float> myFloats = { 0, 1, 2, 3, 4, 5, 6, 7, 8, 9 };
    std::vector<double> myDoubles = { 0, 1, 2, 3, 4, 5, 6, 7, 8, 9 };
    const std::size_t Nx = myDoubles.size();

    std::vector<std::complex<float>> myCFloats;
    myCFloats.reserve( 3 );
    myCFloats.emplace_back( 1, 3 );
    myCFloats.emplace_back( 2, 2 );
    myCFloats.emplace_back( 3, 1 );

    try
    {
        //Define variable and local size
        //Define variable and local size
<<<<<<< HEAD
        adios::ADIOS adios( "config.xml", adiosDebug );

=======
>>>>>>> 9d7bd89e
        auto ioMyFloats = adios.DefineVariable<float>( "myfloats", adios::Dims{Nx} );
        auto ioMyFloat = adios.DefineVariable<float>( "myfloat", adios::Dims{1} );
//        auto& ioMyDoubles = adios.DefineVariable<double>( "myDoubles", adios::Dims{Nx} );
//        auto& ioMyCFloats = adios.DefineVariable<std::complex<float>>( "myCFloats", {3} );

        //Define method for engine creation, it is basically straight-forward parameters
        adios::Method& datamanSettings = adios.DeclareMethod( "WAN", "DataManWriter" ); //default method type is Writer
<<<<<<< HEAD
        datamanSettings.SetParameters( "real_time=yes", "method_type=stream", "method=dump", "application=XGC1", "local_ip=127.0.0.1", "remote_ip=127.0.0.1", "local_port=12306", "remote_port=12307" );
=======
        datamanSettings.SetParameters( "real_time=yes", "method_type=stream", "method=dump", "monitoring=yes", "local_ip=127.0.0.1", "remote_ip=127.0.0.1", "local_port=12306", "remote_port=12307" );
>>>>>>> 9d7bd89e
//        datamanSettings.AddTransport( "Mdtm", "localIP=128.0.0.0.1", "remoteIP=128.0.0.0.2", "tolerances=1,2,3" );
        //datamanSettings.AddTransport( "ZeroMQ", "localIP=128.0.0.0.1.1", "remoteIP=128.0.0.0.2.1", "tolerances=1,2,3" ); not yet supported , will throw an exception

        //Create engine smart pointer to DataMan Engine due to polymorphism,
        //Open returns a smart pointer to Engine containing the Derived class DataMan
        auto datamanWriter = adios.Open( "myDoubles.bp", "w", datamanSettings );

        if( datamanWriter == nullptr )
            throw std::ios_base::failure( "ERROR: failed to create DataMan I/O engine at Open\n" );

        datamanWriter->Write<float>( ioMyFloats, myFloats.data() ); // Base class Engine own the Write<T> that will call overloaded Write from Derived
        const float num = 1.12;
        datamanWriter->Write<float>( ioMyFloat, &num ); // Base class Engine own the Write<T> that will call overloaded Write from Derived
//        datamanWriter->Write( ioMyCFloats, myCFloats.data() );
        datamanWriter->Close( );
    }
    catch( std::invalid_argument& e )
    {
        std::cout << "Invalid argument exception, STOPPING PROGRAM\n";
        std::cout << e.what() << "\n";
    }
    catch( std::ios_base::failure& e )
    {
        std::cout << "System exception, STOPPING PROGRAM\n";
        std::cout << e.what() << "\n";
    }
    catch( std::exception& e )
    {
        std::cout << "Exception, STOPPING PROGRAM\n";
        std::cout << e.what() << "\n";
    }

    return 0;
}


<|MERGE_RESOLUTION|>--- conflicted
+++ resolved
@@ -31,11 +31,6 @@
     {
         //Define variable and local size
         //Define variable and local size
-<<<<<<< HEAD
-        adios::ADIOS adios( "config.xml", adiosDebug );
-
-=======
->>>>>>> 9d7bd89e
         auto ioMyFloats = adios.DefineVariable<float>( "myfloats", adios::Dims{Nx} );
         auto ioMyFloat = adios.DefineVariable<float>( "myfloat", adios::Dims{1} );
 //        auto& ioMyDoubles = adios.DefineVariable<double>( "myDoubles", adios::Dims{Nx} );
@@ -43,11 +38,7 @@
 
         //Define method for engine creation, it is basically straight-forward parameters
         adios::Method& datamanSettings = adios.DeclareMethod( "WAN", "DataManWriter" ); //default method type is Writer
-<<<<<<< HEAD
-        datamanSettings.SetParameters( "real_time=yes", "method_type=stream", "method=dump", "application=XGC1", "local_ip=127.0.0.1", "remote_ip=127.0.0.1", "local_port=12306", "remote_port=12307" );
-=======
         datamanSettings.SetParameters( "real_time=yes", "method_type=stream", "method=dump", "monitoring=yes", "local_ip=127.0.0.1", "remote_ip=127.0.0.1", "local_port=12306", "remote_port=12307" );
->>>>>>> 9d7bd89e
 //        datamanSettings.AddTransport( "Mdtm", "localIP=128.0.0.0.1", "remoteIP=128.0.0.0.2", "tolerances=1,2,3" );
         //datamanSettings.AddTransport( "ZeroMQ", "localIP=128.0.0.0.1.1", "remoteIP=128.0.0.0.2.1", "tolerances=1,2,3" ); not yet supported , will throw an exception
 
