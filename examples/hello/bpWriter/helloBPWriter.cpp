/*
 * Distributed under the OSI-approved Apache License, Version 2.0.  See
 * accompanying file Copyright.txt for details.
 *
 * helloWriter.cpp
 *
 *  Created on: Feb 16, 2017
 *      Author: wfg
 */

#include <iostream>
#include <vector>

#include <mpi.h>

#include "ADIOS_CPP.h"

int main(int argc, char *argv[])
{
<<<<<<< HEAD
  MPI_Init(&argc, &argv);
  int rank;
  MPI_Comm_rank(MPI_COMM_WORLD, &rank);
  const bool adiosDebug = true;
  adios::ADIOS adios(MPI_COMM_WORLD, adios::Verbose::INFO, adiosDebug);

  // Application variable
  std::vector<double> myDoubles = {0, 1, 2, 3, 4, 5, 6, 7, 8, 9};
  const std::size_t Nx = myDoubles.size();

  const std::size_t rows = 3;
  const std::size_t columns = 3;

  std::vector<float> myMatrix;
  if (rank % 2 == 0) // even rank
  {
    myMatrix.reserve(rows * columns);
    myMatrix.push_back(1);
    myMatrix.push_back(2), myMatrix.push_back(3);
    myMatrix.push_back(4);
    myMatrix.push_back(5), myMatrix.push_back(6);
    myMatrix.push_back(7);
    myMatrix.push_back(8), myMatrix.push_back(8);
  }

  std::vector<float> myMatrix2 = {-1, -2, -3, -4, -5, -6, -7, -8, -9};

  try
  {
    // Define variable and local size
    adios::Variable<double> &ioMyDoubles =
        adios.DefineVariable<double>("myDoubles", {Nx});
    adios::Variable<float> &ioMyMatrix =
        adios.DefineVariable<float>("myMatrix", {rows, columns});
    adios::Variable<float> &ioMyMatrix2 =
        adios.DefineVariable<float>("myMatrix2", {rows, columns});

    // Define method for engine creation, it is basically straight-forward
    // parameters
    adios::Method &bpWriterSettings =
        adios.DeclareMethod("SingleFile"); // default method type is BPWriter
    bpWriterSettings.SetParameters("profile_units=mus");
    bpWriterSettings.AddTransport(
        "File", "profile_units=mus",
        "have_metadata_file=no"); // uses default POSIX library

    // Create engine smart pointer due to polymorphism,
    // Open returns a smart pointer to Engine containing the Derived class
    // Writer
    auto bpWriter = adios.Open("myDoubles.bp", "w", bpWriterSettings);

    if (bpWriter == nullptr)
      throw std::ios_base::failure("ERROR: couldn't create bpWriter at Open\n");

    bpWriter->Write<double>(ioMyDoubles, myDoubles.data()); // Base class Engine
                                                            // own the Write<T>
                                                            // that will call
                                                            // overloaded Write
                                                            // from Derived
=======
    MPI_Init(&argc, &argv);
    int rank;
    MPI_Comm_rank(MPI_COMM_WORLD, &rank);
    const bool adiosDebug = true;
    adios::ADIOS adios(MPI_COMM_WORLD, adios::Verbose::INFO, adiosDebug);
>>>>>>> a4ad2d7a

    // Application variable
    std::vector<double> myDoubles = {0, 1, 2, 3, 4, 5, 6, 7, 8, 9};
    const std::size_t Nx = myDoubles.size();

    const std::size_t rows = 3;
    const std::size_t columns = 3;

    std::vector<float> myMatrix;
    if (rank % 2 == 0) // even rank
    {
        myMatrix.reserve(rows * columns);
        myMatrix.push_back(1);
        myMatrix.push_back(2), myMatrix.push_back(3);
        myMatrix.push_back(4);
        myMatrix.push_back(5), myMatrix.push_back(6);
        myMatrix.push_back(7);
        myMatrix.push_back(8), myMatrix.push_back(8);
    }

    std::vector<float> myMatrix2 = {-1, -2, -3, -4, -5, -6, -7, -8, -9};

    try
    {
        // Define variable and local size
        adios::Variable<double> &ioMyDoubles =
            adios.DefineVariable<double>("myDoubles", {Nx});
        adios::Variable<float> &ioMyMatrix =
            adios.DefineVariable<float>("myMatrix", {rows, columns});
        adios::Variable<float> &ioMyMatrix2 =
            adios.DefineVariable<float>("myMatrix2", {rows, columns});

        // Define method for engine creation, it is basically straight-forward
        // parameters
        adios::Method &bpWriterSettings = adios.DeclareMethod(
            "SingleFile"); // default method type is BPWriter
        bpWriterSettings.SetParameters("profile_units=mus");
        bpWriterSettings.AddTransport(
            "File", "profile_units=mus",
            "have_metadata_file=no"); // uses default POSIX library

        // Create engine smart pointer due to polymorphism,
        // Open returns a smart pointer to Engine containing the Derived class
        // Writer
        auto bpWriter = adios.Open("myDoubles.bp", "w", bpWriterSettings,
                                   adios::IOMode::COLLECTIVE);

        if (bpWriter == nullptr)
            throw std::ios_base::failure(
                "ERROR: couldn't create bpWriter at Open\n");

        bpWriter->Write<double>(ioMyDoubles,
                                myDoubles.data()); // Base class Engine
                                                   // own the Write<T>
                                                   // that will call
                                                   // overloaded Write
                                                   // from Derived

        if (rank % 2 == 0) // even rank
        {
            bpWriter->Write<float>(ioMyMatrix, myMatrix.data());
            bpWriter->Write<float>(ioMyMatrix2, myMatrix2.data());
        }

        bpWriter->Close();
    }
    catch (std::invalid_argument &e)
    {
        if (rank == 0)
        {
            std::cout << "Invalid argument exception, STOPPING PROGRAM\n";
            std::cout << e.what() << "\n";
        }
    }
    catch (std::ios_base::failure &e)
    {
        if (rank == 0)
        {
            std::cout << "System exception, STOPPING PROGRAM\n";
            std::cout << e.what() << "\n";
        }
    }
    catch (std::exception &e)
    {
        if (rank == 0)
        {
            std::cout << "Exception, STOPPING PROGRAM\n";
            std::cout << e.what() << "\n";
        }
    }

    MPI_Finalize();

    return 0;
}<|MERGE_RESOLUTION|>--- conflicted
+++ resolved
@@ -17,73 +17,11 @@
 
 int main(int argc, char *argv[])
 {
-<<<<<<< HEAD
-  MPI_Init(&argc, &argv);
-  int rank;
-  MPI_Comm_rank(MPI_COMM_WORLD, &rank);
-  const bool adiosDebug = true;
-  adios::ADIOS adios(MPI_COMM_WORLD, adios::Verbose::INFO, adiosDebug);
-
-  // Application variable
-  std::vector<double> myDoubles = {0, 1, 2, 3, 4, 5, 6, 7, 8, 9};
-  const std::size_t Nx = myDoubles.size();
-
-  const std::size_t rows = 3;
-  const std::size_t columns = 3;
-
-  std::vector<float> myMatrix;
-  if (rank % 2 == 0) // even rank
-  {
-    myMatrix.reserve(rows * columns);
-    myMatrix.push_back(1);
-    myMatrix.push_back(2), myMatrix.push_back(3);
-    myMatrix.push_back(4);
-    myMatrix.push_back(5), myMatrix.push_back(6);
-    myMatrix.push_back(7);
-    myMatrix.push_back(8), myMatrix.push_back(8);
-  }
-
-  std::vector<float> myMatrix2 = {-1, -2, -3, -4, -5, -6, -7, -8, -9};
-
-  try
-  {
-    // Define variable and local size
-    adios::Variable<double> &ioMyDoubles =
-        adios.DefineVariable<double>("myDoubles", {Nx});
-    adios::Variable<float> &ioMyMatrix =
-        adios.DefineVariable<float>("myMatrix", {rows, columns});
-    adios::Variable<float> &ioMyMatrix2 =
-        adios.DefineVariable<float>("myMatrix2", {rows, columns});
-
-    // Define method for engine creation, it is basically straight-forward
-    // parameters
-    adios::Method &bpWriterSettings =
-        adios.DeclareMethod("SingleFile"); // default method type is BPWriter
-    bpWriterSettings.SetParameters("profile_units=mus");
-    bpWriterSettings.AddTransport(
-        "File", "profile_units=mus",
-        "have_metadata_file=no"); // uses default POSIX library
-
-    // Create engine smart pointer due to polymorphism,
-    // Open returns a smart pointer to Engine containing the Derived class
-    // Writer
-    auto bpWriter = adios.Open("myDoubles.bp", "w", bpWriterSettings);
-
-    if (bpWriter == nullptr)
-      throw std::ios_base::failure("ERROR: couldn't create bpWriter at Open\n");
-
-    bpWriter->Write<double>(ioMyDoubles, myDoubles.data()); // Base class Engine
-                                                            // own the Write<T>
-                                                            // that will call
-                                                            // overloaded Write
-                                                            // from Derived
-=======
     MPI_Init(&argc, &argv);
     int rank;
     MPI_Comm_rank(MPI_COMM_WORLD, &rank);
     const bool adiosDebug = true;
     adios::ADIOS adios(MPI_COMM_WORLD, adios::Verbose::INFO, adiosDebug);
->>>>>>> a4ad2d7a
 
     // Application variable
     std::vector<double> myDoubles = {0, 1, 2, 3, 4, 5, 6, 7, 8, 9};
@@ -128,8 +66,7 @@
         // Create engine smart pointer due to polymorphism,
         // Open returns a smart pointer to Engine containing the Derived class
         // Writer
-        auto bpWriter = adios.Open("myDoubles.bp", "w", bpWriterSettings,
-                                   adios::IOMode::COLLECTIVE);
+        auto bpWriter = adios.Open("myDoubles.bp", "w", bpWriterSettings);
 
         if (bpWriter == nullptr)
             throw std::ios_base::failure(
