#include <cstdint>

#include <iostream>
#include <stdexcept>

#include <adios2.h>

#include <gtest/gtest.h>

class ADIOSDefineVariableTest : public ::testing::Test
{
public:
    ADIOSDefineVariableTest() : adios(true), io(adios.DeclareIO("TestIO")) {}

protected:
    // virtual void SetUp() { }

    // virtual void TearDown() { }

    adios2::ADIOS adios;
    adios2::IO &io;
};

TEST_F(ADIOSDefineVariableTest, DefineGlobalValue)
{
    int mpiRank = 0, mpiSize = 1;
#ifdef ADIOS2_HAVE_MPI
    MPI_Comm_rank(MPI_COMM_WORLD, &mpiRank);
    MPI_Comm_size(MPI_COMM_WORLD, &mpiSize);
#endif
    std::string name = std::string("globalValue");

    // Define ADIOS global value
    auto &globalvalue = io.DefineVariable<int>(name);

    // Verify the return type is as expected
    ::testing::StaticAssertTypeEq<decltype(globalvalue),
                                  adios2::Variable<int> &>();

    // Verify the dimensions, name, and type are correct
    ASSERT_EQ(globalvalue.m_Shape.size(), 0);
    EXPECT_EQ(globalvalue.m_Start.size(), 0);
    EXPECT_EQ(globalvalue.m_Count.size(), 0);
    EXPECT_EQ(globalvalue.m_Name, name);
    EXPECT_EQ(globalvalue.m_Type, "int");
}

TEST_F(ADIOSDefineVariableTest, DefineLocalValue)
{
    // Define ADIOS local value (a value changing across processes)
    auto &localvalue =
        io.DefineVariable<int>("localvalue", {adios2::LocalValueDim});

    // Verify the return type is as expected
    ::testing::StaticAssertTypeEq<decltype(localvalue),
                                  adios2::Variable<int> &>();

    // Verify the dimensions, name, and type are correct
    ASSERT_EQ(localvalue.m_Shape.size(), 1);
    EXPECT_EQ(localvalue.m_Shape[0], adios2::LocalValueDim);
    EXPECT_EQ(localvalue.m_Start.size(), 0);
    EXPECT_EQ(localvalue.m_Count.size(), 0);
    EXPECT_EQ(localvalue.m_Name, "localvalue");
    EXPECT_EQ(localvalue.m_Type, "int");
}

TEST_F(ADIOSDefineVariableTest, DefineGlobalArray)
{
    int mpiRank = 0, mpiSize = 1;
#ifdef ADIOS2_HAVE_MPI
    MPI_Comm_rank(MPI_COMM_WORLD, &mpiRank);
    MPI_Comm_size(MPI_COMM_WORLD, &mpiSize);
#endif
    const std::size_t Nx(10), Ny(20), Nz(30);

    adios2::Dims shape{static_cast<unsigned int>(Nx * mpiSize),
                       static_cast<unsigned int>(Ny * mpiSize),
                       static_cast<unsigned int>(Nz * mpiSize)};
    adios2::Dims start{static_cast<unsigned int>(Nx * mpiRank),
                       static_cast<unsigned int>(Ny * mpiRank),
                       static_cast<unsigned int>(Nz * mpiRank)};
    adios2::Dims count{static_cast<unsigned int>(Nx),
                       static_cast<unsigned int>(Ny),
                       static_cast<unsigned int>(Nz)};
    // Define ADIOS global array
    auto &globalarray =
        io.DefineVariable<int>("globalarray", shape, start, count);

    // Verify the return type is as expected
    ::testing::StaticAssertTypeEq<decltype(globalarray),
                                  adios2::Variable<int> &>();

    // Verify the dimensions, name, and type are correct
    ASSERT_EQ(globalarray.m_Shape.size(), 3);
    EXPECT_EQ(globalarray.m_Shape[0], Nx * mpiSize);
    EXPECT_EQ(globalarray.m_Shape[1], Ny * mpiSize);
    EXPECT_EQ(globalarray.m_Shape[2], Nz * mpiSize);
    EXPECT_EQ(globalarray.m_Start.size(), 3);
    EXPECT_EQ(globalarray.m_Start[0], Nx * mpiRank);
    EXPECT_EQ(globalarray.m_Start[1], Ny * mpiRank);
    EXPECT_EQ(globalarray.m_Start[2], Nz * mpiRank);
    EXPECT_EQ(globalarray.m_Count.size(), 3);
    EXPECT_EQ(globalarray.m_Count[0], Nx);
    EXPECT_EQ(globalarray.m_Count[1], Ny);
    EXPECT_EQ(globalarray.m_Count[2], Nz);
    EXPECT_EQ(globalarray.m_Name, "globalarray");
    EXPECT_EQ(globalarray.m_Type, "int");
}

TEST_F(ADIOSDefineVariableTest, DefineGlobalArrayWithSelections)
{
    // Define ADIOS global array with postponed size definition in SetSelection

    int mpiRank = 0, mpiSize = 1;
#ifdef ADIOS2_HAVE_MPI
    MPI_Comm_rank(MPI_COMM_WORLD, &mpiRank);
    MPI_Comm_size(MPI_COMM_WORLD, &mpiSize);
#endif
    const std::size_t Nx(10), Ny(20), Nz(30);

    adios2::Dims shape{static_cast<unsigned int>(Nx * mpiSize),
                       static_cast<unsigned int>(Ny * mpiSize),
                       static_cast<unsigned int>(Nz * mpiSize)};
    adios2::Dims start{static_cast<unsigned int>(Nx * mpiRank),
                       static_cast<unsigned int>(Ny * mpiRank),
                       static_cast<unsigned int>(Nz * mpiRank)};
    adios2::Dims count{static_cast<unsigned int>(Nx),
                       static_cast<unsigned int>(Ny),
                       static_cast<unsigned int>(Nz)};
    // Define ADIOS global array
    auto &globalarray = io.DefineVariable<int>("globalarray", shape);

    // Verify the return type is as expected
    ::testing::StaticAssertTypeEq<decltype(globalarray),
                                  adios2::Variable<int> &>();

    // Make a 3D selection to describe the local dimensions of the
    // variable we write and its offsets in the global spaces
<<<<<<< HEAD
    globalarray.SetSelection(
        adios2::Box<adios2::Dims>({50, n / 2, 0}, {10, n / 2, 30}));
=======
    adios2::SelectionBoundingBox sel(start, count);
    globalarray.SetSelection(sel);
>>>>>>> e29d5bd5

    // Verify the dimensions, name, and type are correct
    ASSERT_EQ(globalarray.m_Shape.size(), 3);
    EXPECT_EQ(globalarray.m_Shape[0], Nx * mpiSize);
    EXPECT_EQ(globalarray.m_Shape[1], Ny * mpiSize);
    EXPECT_EQ(globalarray.m_Shape[2], Nz * mpiSize);
    EXPECT_EQ(globalarray.m_Start.size(), 3);
    EXPECT_EQ(globalarray.m_Start[0], Nx * mpiRank);
    EXPECT_EQ(globalarray.m_Start[1], Ny * mpiRank);
    EXPECT_EQ(globalarray.m_Start[2], Nz * mpiRank);
    EXPECT_EQ(globalarray.m_Count.size(), 3);
    EXPECT_EQ(globalarray.m_Count[0], Nx);
    EXPECT_EQ(globalarray.m_Count[1], Ny);
    EXPECT_EQ(globalarray.m_Count[2], Nz);
    EXPECT_EQ(globalarray.m_Name, "globalarray");
    EXPECT_EQ(globalarray.m_Type, "int");
}

TEST_F(ADIOSDefineVariableTest, DefineGlobalArrayConstantDims)
{
    // Define ADIOS global array with locked-down dimensions
    int mpiRank = 0, mpiSize = 1;
#ifdef ADIOS2_HAVE_MPI
    MPI_Comm_rank(MPI_COMM_WORLD, &mpiRank);
    MPI_Comm_size(MPI_COMM_WORLD, &mpiSize);
#endif
    const std::size_t Nx(10), Ny(20), Nz(30);

    adios2::Dims shape{static_cast<unsigned int>(Nx * mpiSize),
                       static_cast<unsigned int>(Ny * mpiSize),
                       static_cast<unsigned int>(Nz * mpiSize)};
    adios2::Dims start{static_cast<unsigned int>(Nx * mpiRank),
                       static_cast<unsigned int>(Ny * mpiRank),
                       static_cast<unsigned int>(Nz * mpiRank)};
    adios2::Dims count{static_cast<unsigned int>(Nx),
                       static_cast<unsigned int>(Ny),
                       static_cast<unsigned int>(Nz)};
    // Define ADIOS global array
    auto &globalarray =
        io.DefineVariable<int>("globalarray", shape, start, count, true);

    // Verify the return type is as expected
    ::testing::StaticAssertTypeEq<decltype(globalarray),
                                  adios2::Variable<int> &>();

<<<<<<< HEAD
    adios2::Box<adios2::Dims> sel({50, n / 2, 0}, {10, n / 2, 30});
=======
    // Make a 3D selection to describe the local dimensions of the
    // variable we write and its offsets in the global spaces
    adios2::SelectionBoundingBox sel(start, count);
>>>>>>> e29d5bd5
    EXPECT_THROW(globalarray.SetSelection(sel), std::invalid_argument);

    // Verify the dimensions, name, and type are correct
    ASSERT_EQ(globalarray.m_Shape.size(), 3);
    EXPECT_EQ(globalarray.m_Shape[0], Nx * mpiSize);
    EXPECT_EQ(globalarray.m_Shape[1], Ny * mpiSize);
    EXPECT_EQ(globalarray.m_Shape[2], Nz * mpiSize);
    EXPECT_EQ(globalarray.m_Start.size(), 3);
    EXPECT_EQ(globalarray.m_Start[0], Nx * mpiRank);
    EXPECT_EQ(globalarray.m_Start[1], Ny * mpiRank);
    EXPECT_EQ(globalarray.m_Start[2], Nz * mpiRank);
    EXPECT_EQ(globalarray.m_Count.size(), 3);
    EXPECT_EQ(globalarray.m_Count[0], Nx);
    EXPECT_EQ(globalarray.m_Count[1], Ny);
    EXPECT_EQ(globalarray.m_Count[2], Nz);
    EXPECT_EQ(globalarray.m_Name, "globalarray");
    EXPECT_EQ(globalarray.m_Type, "int");
}

TEST_F(ADIOSDefineVariableTest, DefineGlobalArrayInvalidLocalValueDim)
{
    // Define ADIOS global array
    std::size_t n = 50;
    adios2::Variable<int> *globalarray;
    EXPECT_THROW(globalarray = &io.DefineVariable<int>(
                     "globalarray", {100, adios2::LocalValueDim, 30},
                     {50, n / 2, 0}, {10, n / 2, 30}),
                 std::invalid_argument);
}

TEST_F(ADIOSDefineVariableTest, DefineLocalArray)
{
    // Define ADIOS local array (no global dimensions, no offsets)
    std::size_t n = 50;
    auto &localarray =
        io.DefineVariable<int>("localarray", {}, {}, {10, n / 2, 30});

    // Verify the return type is as expected
    ::testing::StaticAssertTypeEq<decltype(localarray),
                                  adios2::Variable<int> &>();

    // Verify the dimensions, name, and type are correct
    ASSERT_EQ(localarray.m_Shape.size(), 0);
    EXPECT_EQ(localarray.m_Start.size(), 0);
    EXPECT_EQ(localarray.m_Count.size(), 3);
    EXPECT_EQ(localarray.m_Count[0], 10);
    EXPECT_EQ(localarray.m_Count[1], n / 2);
    EXPECT_EQ(localarray.m_Count[2], 30);
    EXPECT_EQ(localarray.m_Name, "localarray");
    EXPECT_EQ(localarray.m_Type, "int");
    EXPECT_EQ(localarray.m_ShapeID, adios2::ShapeID::LocalArray);
}

TEST_F(ADIOSDefineVariableTest, DefineLocalArrayWithSelection)
{
    int mpiRank = 0, mpiSize = 1;
#ifdef ADIOS2_HAVE_MPI
    MPI_Comm_rank(MPI_COMM_WORLD, &mpiRank);
    MPI_Comm_size(MPI_COMM_WORLD, &mpiSize);
#endif
    const std::size_t Nx(10), Ny(20), Nz(30);

    adios2::Dims shape{static_cast<unsigned int>(Nx * mpiSize),
                       static_cast<unsigned int>(Ny * mpiSize),
                       static_cast<unsigned int>(Nz * mpiSize)};
    adios2::Dims start{static_cast<unsigned int>(Nx * mpiRank),
                       static_cast<unsigned int>(Ny * mpiRank),
                       static_cast<unsigned int>(Nz * mpiRank)};
    adios2::Dims count{static_cast<unsigned int>(Nx),
                       static_cast<unsigned int>(Ny),
                       static_cast<unsigned int>(Nz)};
    // Define ADIOS global array
    auto &localArray = io.DefineVariable<int>(
        "localArray", {}, {},
        {adios2::UnknownDim, adios2::UnknownDim, adios2::UnknownDim});

    // Verify the return type is as expected
    ::testing::StaticAssertTypeEq<decltype(localArray),
                                  adios2::Variable<int> &>();
    ASSERT_EQ(localArray.m_Shape.size(), 0);
    EXPECT_EQ(localArray.m_Start.size(), 0);
    EXPECT_EQ(localArray.m_Count.size(), 3);
    EXPECT_EQ(localArray.m_Count[0], 0);
    EXPECT_EQ(localArray.m_Count[1], 0);
    EXPECT_EQ(localArray.m_Count[2], 0);
    EXPECT_EQ(localArray.m_Name, "localArray");
    EXPECT_EQ(localArray.m_Type, "int");
    EXPECT_EQ(localArray.m_ShapeID, adios2::ShapeID::LocalArray);

    // Make a 3D selection to describe the local dimensions of the
    // variable we write
<<<<<<< HEAD
    localarray.SetSelection(adios2::Box<adios2::Dims>({}, {10, n / 2, 30}));

    adios2::Box<adios2::Dims> selbad({50, n / 2, 0}, {10, n / 2, 30});
    EXPECT_THROW(localarray.SetSelection(selbad), std::invalid_argument);
=======
    adios2::SelectionBoundingBox sel({}, {Nx, Ny, Nz});
    localArray.SetSelection(sel);

    adios2::SelectionBoundingBox selbad(start, count);
    EXPECT_THROW(localArray.SetSelection(selbad), std::invalid_argument);
>>>>>>> e29d5bd5

    // Verify the dimensions, name, and type are correct
    ASSERT_EQ(localArray.m_Shape.size(), 0);
    EXPECT_EQ(localArray.m_Start.size(), 0);
    EXPECT_EQ(localArray.m_Count.size(), 3);
    EXPECT_EQ(localArray.m_Count[0], Nx);
    EXPECT_EQ(localArray.m_Count[1], Ny);
    EXPECT_EQ(localArray.m_Count[2], Nz);
    EXPECT_EQ(localArray.m_Name, "localArray");
    EXPECT_EQ(localArray.m_Type, "int");
    EXPECT_EQ(localArray.m_ShapeID, adios2::ShapeID::LocalArray);
}

TEST_F(ADIOSDefineVariableTest, DefineLocalArrayConstantDims)
{
    int mpiRank = 0, mpiSize = 1;
#ifdef ADIOS2_HAVE_MPI
    MPI_Comm_rank(MPI_COMM_WORLD, &mpiRank);
    MPI_Comm_size(MPI_COMM_WORLD, &mpiSize);
#endif
    const std::size_t Nx(10), Ny(20), Nz(30);

    adios2::Dims count{static_cast<unsigned int>(Nx),
                       static_cast<unsigned int>(Ny),
                       static_cast<unsigned int>(Nz)};
    // Define ADIOS global array
    auto &localArray =
        io.DefineVariable<int>("localArray", {}, {}, count, true);

    // Verify the return type is as expected
    ::testing::StaticAssertTypeEq<decltype(localArray),
                                  adios2::Variable<int> &>();

<<<<<<< HEAD
    adios2::Box<adios2::Dims> sel({}, {10, n / 2, 30});
    EXPECT_THROW(localarray.SetSelection(sel), std::invalid_argument);

    // Verify the dimensions, name, and type are correct
    ASSERT_EQ(localarray.m_Shape.size(), 0);
    EXPECT_EQ(localarray.m_Start.size(), 0);
    EXPECT_EQ(localarray.m_Count.size(), 3);
    EXPECT_EQ(localarray.m_Count[0], 10);
    EXPECT_EQ(localarray.m_Count[1], n / 2);
    EXPECT_EQ(localarray.m_Count[2], 30);
    EXPECT_EQ(localarray.m_Name, "localarray");
    EXPECT_EQ(localarray.m_Type, "int");
    EXPECT_EQ(localarray.m_ShapeID, adios2::ShapeID::LocalArray);
=======
    adios2::SelectionBoundingBox sel({}, count);
    EXPECT_THROW(localArray.SetSelection(sel), std::invalid_argument);

    ASSERT_EQ(localArray.m_Shape.size(), 0);
    EXPECT_EQ(localArray.m_Start.size(), 0);
    EXPECT_EQ(localArray.m_Count.size(), 3);
    EXPECT_EQ(localArray.m_Count[0], Nx);
    EXPECT_EQ(localArray.m_Count[1], Ny);
    EXPECT_EQ(localArray.m_Count[2], Nz);
    EXPECT_EQ(localArray.m_Name, "localArray");
    EXPECT_EQ(localArray.m_Type, "int");
    EXPECT_EQ(localArray.m_ShapeID, adios2::ShapeID::LocalArray);
>>>>>>> e29d5bd5
}

TEST_F(ADIOSDefineVariableTest, DefineLocalArrayInvalidOffsets)
{
    // Define ADIOS local array but try to add offsets
    std::size_t n = 50;

    adios2::Variable<int> *localarray;
    EXPECT_THROW(localarray = &io.DefineVariable<int>(
                     "localarray", {}, {50, n / 2, 0}, {10, n / 2, 30}),
                 std::invalid_argument);
}

TEST_F(ADIOSDefineVariableTest, DefineJoinedArrayFirstDim)
{
    // Define ADIOS joined array
    std::size_t n = 50;
    auto &joinedarray = io.DefineVariable<int>(
        "joinedarray", {adios2::JoinedDim, n, 30}, {}, {10, n, 30});

    // Verify the return type is as expected
    ::testing::StaticAssertTypeEq<decltype(joinedarray),
                                  adios2::Variable<int> &>();

    // Verify the dimensions, name, and type are correct
    ASSERT_EQ(joinedarray.m_Shape.size(), 3);
    EXPECT_EQ(joinedarray.m_Shape[0], adios2::JoinedDim);
    EXPECT_EQ(joinedarray.m_Shape[1], n);
    EXPECT_EQ(joinedarray.m_Shape[2], 30);
    EXPECT_EQ(joinedarray.m_Start.size(), 0);
    EXPECT_EQ(joinedarray.m_Count.size(), 3);
    EXPECT_EQ(joinedarray.m_Count[0], 10);
    EXPECT_EQ(joinedarray.m_Count[1], n);
    EXPECT_EQ(joinedarray.m_Count[2], 30);
    EXPECT_EQ(joinedarray.m_Name, "joinedarray");
    EXPECT_EQ(joinedarray.m_Type, "int");
}

TEST_F(ADIOSDefineVariableTest, DefineJoinedArraySecondDim)
{
    // Define ADIOS joined array
    std::size_t n = 50;
    auto &joinedarray = io.DefineVariable<int>(
        "joinedarray", {n, adios2::JoinedDim, 30}, {0, 0, 0}, {n, 10, 30});

    // Verify the return type is as expected
    ::testing::StaticAssertTypeEq<decltype(joinedarray),
                                  adios2::Variable<int> &>();

    // Verify the dimensions, name, and type are correct
    ASSERT_EQ(joinedarray.m_Shape.size(), 3);
    EXPECT_EQ(joinedarray.m_Shape[0], n);
    EXPECT_EQ(joinedarray.m_Shape[1], adios2::JoinedDim);
    EXPECT_EQ(joinedarray.m_Shape[2], 30);
    EXPECT_EQ(joinedarray.m_Start.size(), 3);
    EXPECT_EQ(joinedarray.m_Start[0], 0);
    EXPECT_EQ(joinedarray.m_Start[1], 0);
    EXPECT_EQ(joinedarray.m_Start[2], 0);
    EXPECT_EQ(joinedarray.m_Count.size(), 3);
    EXPECT_EQ(joinedarray.m_Count[0], n);
    EXPECT_EQ(joinedarray.m_Count[1], 10);
    EXPECT_EQ(joinedarray.m_Count[2], 30);
    EXPECT_EQ(joinedarray.m_Name, "joinedarray");
    EXPECT_EQ(joinedarray.m_Type, "int");
}

TEST_F(ADIOSDefineVariableTest, DefineJoinedArrayTooManyJoinedDims)
{
    // Define ADIOS joined array
    std::size_t n = 50;
    adios2::Variable<int> *joinedarray;
    EXPECT_THROW(joinedarray = &io.DefineVariable<int>(
                     "joinedarray", {n, adios2::JoinedDim, adios2::JoinedDim},
                     {}, {n, 50, 30}),
                 std::invalid_argument);
}

TEST_F(ADIOSDefineVariableTest, DefineJoinedArrayInvalidStart)
{
    // Define ADIOS joined array
    std::size_t n = 10;
    std::size_t WrongValue = 1;
    adios2::Variable<int> *joinedarray;
    // Start must be empty or full zero array
    EXPECT_THROW(
        joinedarray = &io.DefineVariable<int>(
            "joinedarray", {adios2::JoinedDim, 50}, {0, WrongValue}, {n, 50}),
        std::invalid_argument);
}

int main(int argc, char **argv)
{
#ifdef ADIOS2_HAVE_MPI
    MPI_Init(nullptr, nullptr);
#endif

    ::testing::InitGoogleTest(&argc, argv);
    int result = RUN_ALL_TESTS();

#ifdef ADIOS2_HAVE_MPI
    MPI_Finalize();
#endif

    return result;
}<|MERGE_RESOLUTION|>--- conflicted
+++ resolved
@@ -13,10 +13,6 @@
     ADIOSDefineVariableTest() : adios(true), io(adios.DeclareIO("TestIO")) {}
 
 protected:
-    // virtual void SetUp() { }
-
-    // virtual void TearDown() { }
-
     adios2::ADIOS adios;
     adios2::IO &io;
 };
@@ -136,13 +132,8 @@
 
     // Make a 3D selection to describe the local dimensions of the
     // variable we write and its offsets in the global spaces
-<<<<<<< HEAD
-    globalarray.SetSelection(
-        adios2::Box<adios2::Dims>({50, n / 2, 0}, {10, n / 2, 30}));
-=======
-    adios2::SelectionBoundingBox sel(start, count);
+    adios2::Box<adios2::Dims> sel(start, count);
     globalarray.SetSelection(sel);
->>>>>>> e29d5bd5
 
     // Verify the dimensions, name, and type are correct
     ASSERT_EQ(globalarray.m_Shape.size(), 3);
@@ -188,13 +179,9 @@
     ::testing::StaticAssertTypeEq<decltype(globalarray),
                                   adios2::Variable<int> &>();
 
-<<<<<<< HEAD
-    adios2::Box<adios2::Dims> sel({50, n / 2, 0}, {10, n / 2, 30});
-=======
     // Make a 3D selection to describe the local dimensions of the
     // variable we write and its offsets in the global spaces
-    adios2::SelectionBoundingBox sel(start, count);
->>>>>>> e29d5bd5
+    adios2::Box<adios2::Dims> sel(start, count);
     EXPECT_THROW(globalarray.SetSelection(sel), std::invalid_argument);
 
     // Verify the dimensions, name, and type are correct
@@ -286,18 +273,11 @@
 
     // Make a 3D selection to describe the local dimensions of the
     // variable we write
-<<<<<<< HEAD
-    localarray.SetSelection(adios2::Box<adios2::Dims>({}, {10, n / 2, 30}));
-
-    adios2::Box<adios2::Dims> selbad({50, n / 2, 0}, {10, n / 2, 30});
-    EXPECT_THROW(localarray.SetSelection(selbad), std::invalid_argument);
-=======
-    adios2::SelectionBoundingBox sel({}, {Nx, Ny, Nz});
+    adios2::Box<adios2::Dims> sel({}, {Nx, Ny, Nz});
     localArray.SetSelection(sel);
 
-    adios2::SelectionBoundingBox selbad(start, count);
+    adios2::Box<adios2::Dims> selbad(start, count);
     EXPECT_THROW(localArray.SetSelection(selbad), std::invalid_argument);
->>>>>>> e29d5bd5
 
     // Verify the dimensions, name, and type are correct
     ASSERT_EQ(localArray.m_Shape.size(), 0);
@@ -331,22 +311,7 @@
     ::testing::StaticAssertTypeEq<decltype(localArray),
                                   adios2::Variable<int> &>();
 
-<<<<<<< HEAD
-    adios2::Box<adios2::Dims> sel({}, {10, n / 2, 30});
-    EXPECT_THROW(localarray.SetSelection(sel), std::invalid_argument);
-
-    // Verify the dimensions, name, and type are correct
-    ASSERT_EQ(localarray.m_Shape.size(), 0);
-    EXPECT_EQ(localarray.m_Start.size(), 0);
-    EXPECT_EQ(localarray.m_Count.size(), 3);
-    EXPECT_EQ(localarray.m_Count[0], 10);
-    EXPECT_EQ(localarray.m_Count[1], n / 2);
-    EXPECT_EQ(localarray.m_Count[2], 30);
-    EXPECT_EQ(localarray.m_Name, "localarray");
-    EXPECT_EQ(localarray.m_Type, "int");
-    EXPECT_EQ(localarray.m_ShapeID, adios2::ShapeID::LocalArray);
-=======
-    adios2::SelectionBoundingBox sel({}, count);
+    adios2::Box<adios2::Dims> sel({}, count);
     EXPECT_THROW(localArray.SetSelection(sel), std::invalid_argument);
 
     ASSERT_EQ(localArray.m_Shape.size(), 0);
@@ -358,7 +323,6 @@
     EXPECT_EQ(localArray.m_Name, "localArray");
     EXPECT_EQ(localArray.m_Type, "int");
     EXPECT_EQ(localArray.m_ShapeID, adios2::ShapeID::LocalArray);
->>>>>>> e29d5bd5
 }
 
 TEST_F(ADIOSDefineVariableTest, DefineLocalArrayInvalidOffsets)
