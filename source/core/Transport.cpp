--- conflicted
+++ resolved
@@ -32,45 +32,21 @@
 void Transport::InitProfiler(const std::string accessMode,
                              const Support::Resolutions resolution)
 {
-<<<<<<< HEAD
-  m_Profiler.Timers.emplace_back("open", Support::Resolutions::mus);
-
-  if (accessMode == "w" || accessMode == "write")
-    m_Profiler.Timers.emplace_back("write", resolution);
-
-  else if (accessMode == "a" || accessMode == "append")
-    m_Profiler.Timers.emplace_back("append", resolution);
-
-  else if (accessMode == "r" || accessMode == "read")
-    m_Profiler.Timers.emplace_back("read", resolution);
-
-  m_Profiler.Timers.emplace_back("close", Support::Resolutions::mus);
-
-  m_Profiler.TotalBytes.push_back(0);
-  m_Profiler.IsActive = true;
-=======
-    m_Profiler.m_Timers.emplace_back("open", Support::Resolutions::mus);
+    m_Profiler.Timers.emplace_back("open", Support::Resolutions::mus);
 
     if (accessMode == "w" || accessMode == "write")
-    {
-        m_Profiler.m_Timers.emplace_back("write", resolution);
-    }
+        m_Profiler.Timers.emplace_back("write", resolution);
 
     else if (accessMode == "a" || accessMode == "append")
-    {
-        m_Profiler.m_Timers.emplace_back("append", resolution);
-    }
+        m_Profiler.Timers.emplace_back("append", resolution);
 
     else if (accessMode == "r" || accessMode == "read")
-    {
-        m_Profiler.m_Timers.emplace_back("read", resolution);
-    }
+        m_Profiler.Timers.emplace_back("read", resolution);
 
-    m_Profiler.m_Timers.emplace_back("close", Support::Resolutions::mus);
+    m_Profiler.Timers.emplace_back("close", Support::Resolutions::mus);
 
-    m_Profiler.m_TotalBytes.push_back(0);
-    m_Profiler.m_IsActive = true;
->>>>>>> a4ad2d7a
+    m_Profiler.TotalBytes.push_back(0);
+    m_Profiler.IsActive = true;
 }
 
 } // end namespace adios