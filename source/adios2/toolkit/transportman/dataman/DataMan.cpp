--- conflicted
+++ resolved
@@ -28,24 +28,12 @@
                                 const std::vector<Params> &parametersVector,
                                 const bool profile)
 {
-    unsigned int counter = 0;
     for (const auto &parameters : parametersVector)
     {
         std::shared_ptr<Transport> wanTransport, controlTransport;
 
-<<<<<<< HEAD
-        // to be removed
-        for (auto &i : parameters)
-        {
-            std::cout << i.first << " " << i.second << std::endl;
-        }
-
         const std::string type(GetParameter(
             "type", parameters, true, m_DebugMode, "Transport Type Parameter"));
-=======
-        const std::string type(
-            GetParameter("type", parameters, true, m_DebugMode, ""));
->>>>>>> c57d4a0c
 
         const std::string library(GetParameter("Library", parameters, true,
                                                m_DebugMode,
@@ -75,19 +63,29 @@
             messageName = name;
         }
 
-<<<<<<< HEAD
         if (type == "wan" || type == "WAN")
-=======
-        if (type == "wan")
->>>>>>> c57d4a0c
         {
-            if (library == "zmq")
+            if (library == "zmq" || library == "ZMQ")
             {
 #ifdef ADIOS2_HAVE_ZEROMQ
                 wanTransport = std::make_shared<transport::WANZmq>(
                     ipAddress, portData, m_MPIComm, m_DebugMode);
                 controlTransport = std::make_shared<transport::WANZmq>(
                     ipAddress, portControl, m_MPIComm, m_DebugMode);
+
+                wanTransport->Open(messageName, openMode);
+                m_Transports.emplace(counter, std::move(wanTransport));
+                controlTransport->Open(messageName, openMode);
+                m_ControlTransports.push_back(std::move(controlTransport));
+
+                if (openMode == OpenMode::Read)
+                {
+                    m_Listening = true;
+                    m_ControlThreads.push_back(std::thread(&DataMan::ReadThread,
+                                                           this, wanTransport,
+                                                           controlTransport));
+                }
+
 #else
                 throw std::invalid_argument(
                     "ERROR: this version of ADIOS2 didn't compile with "
@@ -105,27 +103,7 @@
                                                 "in call to Open\n");
                 }
             }
-            wanTransport->Open(messageName, openMode);
-            m_Transports.emplace(counter, std::move(wanTransport));
-            controlTransport->Open(messageName, openMode);
-            m_ControlTransports.push_back(std::move(controlTransport));
         }
-<<<<<<< HEAD
-        ++counter;
-=======
-
-        wanTransport->Open(messageName, openMode);
-        m_Transports.push_back(wanTransport);
-        controlTransport->Open(messageName, openMode);
-        m_ControlTransports.push_back(controlTransport);
-
-        if (openMode == OpenMode::Read)
-        {
-            m_Listening = true;
-            m_ControlThreads.push_back(std::thread(
-                &DataMan::ReadThread, this, wanTransport, controlTransport));
-        }
->>>>>>> c57d4a0c
     }
 }
 
@@ -177,4 +155,4 @@
 }
 
 } // end namespace transportman
-} // end namespace adios+} // end namespace adios2