--- conflicted
+++ resolved
@@ -150,23 +150,21 @@
 
 void DataMan::WriteWAN(const void *buffer, size_t size)
 {
-<<<<<<< HEAD
     if (m_CurrentTransport >= m_Transports.size())
     {
         throw std::runtime_error(
             "ERROR: No valid transports found, from DataMan::WriteWAN()");
     }
-    m_Transports[m_CurrentTransport]->Write(static_cast<const char *>(buffer),
-                                            size);
-
-    for (int i = 0; i < size / 4; i++)
-    {
-        std::cout << static_cast<const float *>(buffer)[i] << " ";
-    }
-=======
+    //    m_Transports[m_CurrentTransport]->Write(static_cast<const char
+    //    *>(buffer),                                            size);
+
     m_Transports[m_CurrentTransport]->Write(
         reinterpret_cast<const char *>(buffer), size);
->>>>>>> ed5df6c3
+
+    for (int i = 0; i < size / 4; i++)
+    {
+        std::cout << static_cast<const float *>(buffer)[i] << " ";
+    }
 }
 
 void DataMan::ReadWAN(void *buffer, nlohmann::json jmsg) {}
@@ -233,10 +231,6 @@
 
             if (status.Bytes > 0)
             {
-<<<<<<< HEAD
-=======
-                const size_t size = static_cast<size_t>(bufferSize) + 8;
->>>>>>> ed5df6c3
                 m_BP3Deserializer->m_Data.Resize(
                     status.Bytes, "in DataMan Streaming Listener");
 
@@ -247,13 +241,9 @@
 
                 m_Callback->RunCallback2(buffer, "ss", "rr", "char", {128});
 
-<<<<<<< HEAD
+                m_BP3Deserializer->ParseMetadata(*m_IO);
+
                 /*
-=======
-                trans->Read(m_BP3Deserializer->m_Data.m_Buffer.data(), size, 0);
->>>>>>> ed5df6c3
-                m_BP3Deserializer->ParseMetadata(*m_IO);
-
                 const auto variablesInfo = m_IO->GetAvailableVariables();
                 for (const auto &variableInfoPair : variablesInfo)
                 {
