--- conflicted
+++ resolved
@@ -753,7 +753,6 @@
      * them yet so that Open() can stay free of writing to disk)
      */
 
-<<<<<<< HEAD
     const uint64_t a = static_cast<uint64_t>(m_Aggregator->m_SubStreamIndex);
     std::vector<uint64_t> Assignment = m_Comm.GatherValues(a, 0);
 
@@ -772,23 +771,11 @@
                                               sizeof(Assignment[0]) *
                                                   Assignment.size());
     }
-    /*if (m_IAmWritingDataHeader)
-    {
-        format::BufferSTL d;
-        MakeHeader(d, "Data", false);
-        m_FileDataManager.WriteFiles(d.m_Buffer.data(), d.m_Position);
-        m_DataPos = d.m_Position;
-    }*/
-=======
-    const uint64_t a = static_cast<uint64_t>(m_Aggregator.m_SubStreamIndex);
-
-    m_Assignment = m_Comm.GatherValues(a, 0);
-
-    if (m_Aggregator.m_IsAggregator)
+
+    if (m_Aggregator->m_IsAggregator)
     {
         m_DataPos = 0;
     }
->>>>>>> 6bb790d6
 
     if (m_Comm.Rank() == 0)
     {
