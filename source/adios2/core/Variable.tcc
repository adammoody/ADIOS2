--- conflicted
+++ resolved
@@ -22,15 +22,9 @@
 #define declare_type(T)                                                        \
                                                                                \
     template <>                                                                \
-<<<<<<< HEAD
-    Variable<T>::Variable(const std::string &name, const Dims shape,           \
-                          const Dims start, const Dims count,                  \
-                          const bool constantDims, const bool debugMode)       \
-=======
     Variable<T>::Variable(const std::string &name, const Dims &shape,          \
                           const Dims &start, const Dims &count,                \
                           const bool constantShape, const bool debugMode)      \
->>>>>>> 9e5112f9
     : VariableBase(name, GetType<T>(), sizeof(T), shape, start, count,         \
                    constantDims, debugMode)                                    \
     {                                                                          \
@@ -44,6 +38,6 @@
 ADIOS2_FOREACH_TYPE_1ARG(declare_type)
 #undef declare_type
 
-} // end namespace adios
+} // end namespace adios2
 
 #endif /* ADIOS2_CORE_VARIABLE_TCC_ */