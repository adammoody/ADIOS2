--- conflicted
+++ resolved
@@ -151,7 +151,6 @@
     }
 }
 
-<<<<<<< HEAD
 void ADIOS::EnterComputationBlock() noexcept
 {
     enteredComputationBlock = true;
@@ -173,13 +172,9 @@
     }
 }
 
-Operator &ADIOS::DefineOperator(const std::string &name, const std::string type,
-                                const Params &parameters)
-=======
 std::pair<std::string, Params> &ADIOS::DefineOperator(const std::string &name,
                                                       const std::string type,
                                                       const Params &parameters)
->>>>>>> e8466ac7
 {
     CheckOperator(name);
     MakeOperator(type, parameters);
