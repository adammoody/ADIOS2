/*
 * Distributed under the OSI-approved Apache License, Version 2.0.  See
 * accompanying file Copyright.txt for details.
 *
 * BPFileWriter.cpp
 *
 *  Created on: Dec 19, 2016
 *      Author: wfg
 */
#include <utility>

#include "ADIOS.h"
#include "engine/bp/BPFileWriter.h"

// supported transports
#include "transport/file/FStream.h"
#include "transport/file/FileDescriptor.h"
#include "transport/file/FilePointer.h"

namespace adios
{

BPFileWriter::BPFileWriter(ADIOS &adios, const std::string name,
                           const std::string accessMode, MPI_Comm mpiComm,
                           const Method &method)
: Engine(adios, "BPFileWriter", name, accessMode, mpiComm, method,
         " BPFileWriter constructor (or call to ADIOS Open).\n"),
  m_Buffer(accessMode, m_RankMPI, m_DebugMode),
  m_BP1Aggregator(m_MPIComm, m_DebugMode),
  m_MaxBufferSize(m_Buffer.m_Data.max_size())
{
    m_MetadataSet.TimeStep =
        1; // starting at one to be compatible with ADIOS1.x
    Init();
}

BPFileWriter::~BPFileWriter() = default;

void BPFileWriter::Init()
{
    InitParameters();
    InitTransports();
    InitProcessGroup();
}

void BPFileWriter::Write(Variable<char> &variable, const char *values)
{
    WriteVariableCommon(variable, values);
}

void BPFileWriter::Write(Variable<unsigned char> &variable,
                         const unsigned char *values)
{
    WriteVariableCommon(variable, values);
}

void BPFileWriter::Write(Variable<short> &variable, const short *values)
{
    WriteVariableCommon(variable, values);
}

void BPFileWriter::Write(Variable<unsigned short> &variable,
                         const unsigned short *values)
{
    WriteVariableCommon(variable, values);
}

void BPFileWriter::Write(Variable<int> &variable, const int *values)
{
    WriteVariableCommon(variable, values);
}

void BPFileWriter::Write(Variable<unsigned int> &variable,
                         const unsigned int *values)
{
    WriteVariableCommon(variable, values);
}

void BPFileWriter::Write(Variable<long int> &variable, const long int *values)
{
    WriteVariableCommon(variable, values);
}

void BPFileWriter::Write(Variable<unsigned long int> &variable,
                         const unsigned long int *values)
{
    WriteVariableCommon(variable, values);
}

void BPFileWriter::Write(Variable<long long int> &variable,
                         const long long int *values)
{
    WriteVariableCommon(variable, values);
}

void BPFileWriter::Write(Variable<unsigned long long int> &variable,
                         const unsigned long long int *values)
{
    WriteVariableCommon(variable, values);
}

void BPFileWriter::Write(Variable<float> &variable, const float *values)
{
    WriteVariableCommon(variable, values);
}

void BPFileWriter::Write(Variable<double> &variable, const double *values)
{
    WriteVariableCommon(variable, values);
}

void BPFileWriter::Write(Variable<long double> &variable,
                         const long double *values)
{
    WriteVariableCommon(variable, values);
}

void BPFileWriter::Write(Variable<std::complex<float>> &variable,
                         const std::complex<float> *values)
{
    WriteVariableCommon(variable, values);
}

void BPFileWriter::Write(Variable<std::complex<double>> &variable,
                         const std::complex<double> *values)
{
    WriteVariableCommon(variable, values);
}

void BPFileWriter::Write(Variable<std::complex<long double>> &variable,
                         const std::complex<long double> *values)
{
    WriteVariableCommon(variable, values);
}

void BPFileWriter::Write(VariableCompound & /*variable*/,
                         const void * /*values*/)
{
}

// String version
void BPFileWriter::Write(const std::string variableName, const char *values)
{
    WriteVariableCommon(m_ADIOS.GetVariable<char>(variableName), values);
}

void BPFileWriter::Write(const std::string variableName,
                         const unsigned char *values)
{
    WriteVariableCommon(m_ADIOS.GetVariable<unsigned char>(variableName),
                        values);
}

void BPFileWriter::Write(const std::string variableName, const short *values)
{
    WriteVariableCommon(m_ADIOS.GetVariable<short>(variableName), values);
}

void BPFileWriter::Write(const std::string variableName,
                         const unsigned short *values)
{
    WriteVariableCommon(m_ADIOS.GetVariable<unsigned short>(variableName),
                        values);
}

void BPFileWriter::Write(const std::string variableName, const int *values)
{
    WriteVariableCommon(m_ADIOS.GetVariable<int>(variableName), values);
}

void BPFileWriter::Write(const std::string variableName,
                         const unsigned int *values)
{
    WriteVariableCommon(m_ADIOS.GetVariable<unsigned int>(variableName),
                        values);
}

void BPFileWriter::Write(const std::string variableName, const long int *values)
{
    WriteVariableCommon(m_ADIOS.GetVariable<long int>(variableName), values);
}

void BPFileWriter::Write(const std::string variableName,
                         const unsigned long int *values)
{
    WriteVariableCommon(m_ADIOS.GetVariable<unsigned long int>(variableName),
                        values);
}

void BPFileWriter::Write(const std::string variableName,
                         const long long int *values)
{
    WriteVariableCommon(m_ADIOS.GetVariable<long long int>(variableName),
                        values);
}

void BPFileWriter::Write(const std::string variableName,
                         const unsigned long long int *values)
{
    WriteVariableCommon(
        m_ADIOS.GetVariable<unsigned long long int>(variableName), values);
}

void BPFileWriter::Write(const std::string variableName, const float *values)
{
    WriteVariableCommon(m_ADIOS.GetVariable<float>(variableName), values);
}

void BPFileWriter::Write(const std::string variableName, const double *values)
{
    WriteVariableCommon(m_ADIOS.GetVariable<double>(variableName), values);
}

void BPFileWriter::Write(const std::string variableName,
                         const long double *values)
{
    WriteVariableCommon(m_ADIOS.GetVariable<long double>(variableName), values);
}

void BPFileWriter::Write(const std::string variableName,
                         const std::complex<float> *values)
{
    WriteVariableCommon(m_ADIOS.GetVariable<std::complex<float>>(variableName),
                        values);
}

void BPFileWriter::Write(const std::string variableName,
                         const std::complex<double> *values)
{
    WriteVariableCommon(m_ADIOS.GetVariable<std::complex<double>>(variableName),
                        values);
}

void BPFileWriter::Write(const std::string variableName,
                         const std::complex<long double> *values)
{
    WriteVariableCommon(
        m_ADIOS.GetVariable<std::complex<long double>>(variableName), values);
}

void BPFileWriter::Write(const std::string /*variableName*/,
                         const void * /*values*/) // Compound type
{
}

void BPFileWriter::Advance(float /*timeout_sec*/)
{
    m_BP1Writer.Advance(m_MetadataSet, m_Buffer);
}

void BPFileWriter::Close(const int transportIndex)
{
    CheckTransportIndex(transportIndex);
    if (transportIndex == -1)
    {
        for (auto &transport : m_Transports)
        { // by reference or value or it doesn't matter?
            m_BP1Writer.Close(m_MetadataSet, m_Buffer, *transport,
                              m_IsFirstClose,
                              false); // false: not using aggregation for now
        }
    }
<<<<<<< HEAD
  }
  else
  {
    m_BP1Writer.Close(m_MetadataSet, m_Buffer, *m_Transports[transportIndex],
                      m_IsFirstClose,
                      false); // false: not using aggregation for now
  }

  if (m_MetadataSet.Log.IsActive == true)
  {
    bool allClose = true;
    for (auto &transport : m_Transports)
=======
    else
>>>>>>> a4ad2d7a
    {
        m_BP1Writer.Close(m_MetadataSet, m_Buffer,
                          *m_Transports[transportIndex], m_IsFirstClose,
                          false); // false: not using aggregation for now
    }

    if (m_MetadataSet.Log.m_IsActive == true)
    {
        bool allClose = true;
        for (auto &transport : m_Transports)
        {
            if (transport->m_IsOpen == true)
            {
                allClose = false;
                break;
            }
        }
        if (allClose == true) // aggregate and write profiling.log
        {
            const std::string rankLog = m_BP1Writer.GetRankProfilingLog(
                m_RankMPI, m_MetadataSet, m_Transports);

            const std::string fileName(m_BP1Writer.GetDirectoryName(m_Name) +
                                       "/profiling.log");
            m_BP1Aggregator.WriteProfilingLog(fileName, rankLog);
        }
    }
}

// PRIVATE FUNCTIONS
void BPFileWriter::InitParameters()
{
    auto itGrowthFactor = m_Method.m_Parameters.find("buffer_growth");
    if (itGrowthFactor != m_Method.m_Parameters.end())
    {
        const float growthFactor = std::stof(itGrowthFactor->second);
        if (m_DebugMode == true)
        {
            if (growthFactor == 1.f)
            {
                throw std::invalid_argument("ERROR: buffer_growth argument "
                                            "can't be less of equal than 1, "
                                            "in " +
                                            m_EndMessage + "\n");
            }
        }

        m_BP1Writer.m_GrowthFactor = growthFactor;
        m_GrowthFactor = growthFactor; // float
    }

    auto itMaxBufferSize = m_Method.m_Parameters.find("max_size_MB");
    if (itMaxBufferSize != m_Method.m_Parameters.end())
    {
        if (m_DebugMode == true)
        {
            if (m_GrowthFactor <= 1.f)
            {
                throw std::invalid_argument(
                    "ERROR: Method buffer_growth argument "
                    "can't be less of equal than 1, in " +
                    m_EndMessage + "\n");
            }
        }

<<<<<<< HEAD
    if (itProfile->second == "mus" || itProfile->second == "microseconds")
      profiler.Timers.emplace_back("buffering", Support::Resolutions::mus);
    else if (itProfile->second == "ms" || itProfile->second == "milliseconds")
      profiler.Timers.emplace_back("buffering", Support::Resolutions::ms);
    else if (itProfile->second == "s" || itProfile->second == "seconds")
      profiler.Timers.emplace_back("buffering", Support::Resolutions::s);
    else if (itProfile->second == "min" || itProfile->second == "minutes")
      profiler.Timers.emplace_back("buffering", Support::Resolutions::m);
    else if (itProfile->second == "h" || itProfile->second == "hours")
      profiler.Timers.emplace_back("buffering", Support::Resolutions::h);
    else
=======
        m_MaxBufferSize = std::stoul(itMaxBufferSize->second) *
                          1048576; // convert from MB to bytes
    }

    auto itVerbosity = m_Method.m_Parameters.find("verbose");
    if (itVerbosity != m_Method.m_Parameters.end())
    {
        int verbosity = std::stoi(itVerbosity->second);
        if (m_DebugMode == true)
        {
            if (verbosity < 0 || verbosity > 5)
            {
                throw std::invalid_argument(
                    "ERROR: Method verbose argument must be an "
                    "integer in the range [0,5], in call to "
                    "Open or Engine constructor\n");
            }
        }
        m_BP1Writer.m_Verbosity = verbosity;
    }

    auto itProfile = m_Method.m_Parameters.find("profile_units");
    if (itProfile != m_Method.m_Parameters.end())
>>>>>>> a4ad2d7a
    {
        auto &profiler = m_MetadataSet.Log;

        if (itProfile->second == "mus" || itProfile->second == "microseconds")
        {
            profiler.m_Timers.emplace_back("buffering",
                                           Support::Resolutions::mus);
        }
        else if (itProfile->second == "ms" ||
                 itProfile->second == "milliseconds")
        {
            profiler.m_Timers.emplace_back("buffering",
                                           Support::Resolutions::ms);
        }
        else if (itProfile->second == "s" || itProfile->second == "seconds")
        {
            profiler.m_Timers.emplace_back("buffering",
                                           Support::Resolutions::s);
        }
        else if (itProfile->second == "min" || itProfile->second == "minutes")
        {
            profiler.m_Timers.emplace_back("buffering",
                                           Support::Resolutions::m);
        }
        else if (itProfile->second == "h" || itProfile->second == "hours")
        {
            profiler.m_Timers.emplace_back("buffering",
                                           Support::Resolutions::h);
        }
        else
        {
            if (m_DebugMode == true)
            {
                throw std::invalid_argument(
                    "ERROR: Method profile_buffering_units "
                    "argument must be mus, ms, s, min or h, in "
                    "call to Open or Engine constructor\n");
            }
        }

<<<<<<< HEAD
    profiler.IsActive = true;
  }
=======
        profiler.m_IsActive = true;
    }
>>>>>>> a4ad2d7a
}

void BPFileWriter::InitTransports()
{
    if (m_DebugMode == true)
    {
        if (TransportNamesUniqueness() == false)
        {
            throw std::invalid_argument(
                "ERROR: two transports of the same kind (e.g file IO) "
                "can't have the same name, modify with name= in Method "
                "AddTransport\n");
        }
    }

    for (const auto &parameters : m_Method.m_TransportParameters)
    {
        auto itProfile = parameters.find("profile_units");
        bool doProfiling = false;
        Support::Resolutions resolution =
            Support::Resolutions::s; // default is seconds
        if (itProfile != parameters.end())
        {
            if (itProfile->second == "mus" ||
                itProfile->second == "microseconds")
            {
                resolution = Support::Resolutions::mus;
            }
            else if (itProfile->second == "ms" ||
                     itProfile->second == "milliseconds")
            {
                resolution = Support::Resolutions::ms;
            }
            else if (itProfile->second == "s" || itProfile->second == "seconds")
            {
                resolution = Support::Resolutions::s;
            }
            else if (itProfile->second == "min" ||
                     itProfile->second == "minutes")
            {
                resolution = Support::Resolutions::m;
            }
            else if (itProfile->second == "h" || itProfile->second == "hours")
            {
                resolution = Support::Resolutions::h;
            }
            else
            {
                if (m_DebugMode == true)
                {
                    throw std::invalid_argument(
                        "ERROR: Transport profile_units argument "
                        "must be mus, ms, s, min or h " +
                        m_EndMessage);
                }
            }
            doProfiling = true;
        }

        auto itTransport = parameters.find("transport");

        if (itTransport->second == "file" || itTransport->second == "File")
        {
            auto itLibrary = parameters.find("library");
            if (itLibrary == parameters.end() ||
                itLibrary->second == "POSIX") // use default POSIX
            {
                auto file = std::make_shared<transport::FileDescriptor>(
                    m_MPIComm, m_DebugMode);
                if (doProfiling == true)
                {
                    file->InitProfiler(m_AccessMode, resolution);
                }

                m_BP1Writer.OpenRankFiles(m_Name, m_AccessMode, *file);
                m_Transports.push_back(std::move(file));
            }
            else if (itLibrary->second == "FILE*" ||
                     itLibrary->second == "stdio")
            {
                auto file = std::make_shared<transport::FilePointer>(
                    m_MPIComm, m_DebugMode);
                if (doProfiling == true)
                {
                    file->InitProfiler(m_AccessMode, resolution);
                }

                m_BP1Writer.OpenRankFiles(m_Name, m_AccessMode, *file);
                m_Transports.push_back(std::move(file));
            }
            else if (itLibrary->second == "fstream" ||
                     itLibrary->second == "std::fstream")
            {
                auto file = std::make_shared<transport::FStream>(m_MPIComm,
                                                                 m_DebugMode);

                if (doProfiling == true)
                {
                    file->InitProfiler(m_AccessMode, resolution);
                }

                m_BP1Writer.OpenRankFiles(m_Name, m_AccessMode, *file);
                m_Transports.push_back(std::move(file));
            }
            else if (itLibrary->second == "MPI_File" ||
                     itLibrary->second == "MPI-IO")
            {
            }
            else
            {
                if (m_DebugMode == true)
                {
                    throw std::invalid_argument(
                        "ERROR: file transport library " + itLibrary->second +
                        " not supported, in " + m_Name + m_EndMessage);
                }
            }
        }
        else
        {
            if (m_DebugMode == true)
            {
                throw std::invalid_argument(
                    "ERROR: transport " + itTransport->second +
                    " (you mean File?) not supported, in " + m_Name +
                    m_EndMessage);
            }
        }
    }
}

void BPFileWriter::InitProcessGroup()
{
<<<<<<< HEAD

  if (m_MetadataSet.Log.IsActive == true)
    m_MetadataSet.Log.Timers[0].SetInitialTime();
=======
    if (m_MetadataSet.Log.m_IsActive == true)
    {
        m_MetadataSet.Log.m_Timers[0].SetInitialTime();
    }
>>>>>>> a4ad2d7a

    if (m_AccessMode == "a")
    {
        // Get last pg timestep and update timestep counter in
        // format::BP1MetadataSet
    }

    WriteProcessGroupIndex();

<<<<<<< HEAD
  if (m_MetadataSet.Log.IsActive == true)
    m_MetadataSet.Log.Timers[0].SetTime();
=======
    if (m_MetadataSet.Log.m_IsActive == true)
    {
        m_MetadataSet.Log.m_Timers[0].SetTime();
    }
>>>>>>> a4ad2d7a
}

void BPFileWriter::WriteProcessGroupIndex()
{
    // pg = process group
    //    const std::size_t pgIndexSize = m_BP1Writer.GetProcessGroupIndexSize(
    //    std::to_string( m_RankMPI ),
    //                                                                          std::to_string(
    //                                                                          m_MetadataSet.TimeStep
    //                                                                          ),
    //                                                                          m_Transports.size()
    //                                                                          );
    // metadata
    // GrowBuffer( pgIndexSize, m_GrowthFactor, m_MetadataSet.PGIndex );

    // data? Need to be careful, maybe add some trailing tolerance in variable
    // ????
    // GrowBuffer( pgIndexSize, m_GrowthFactor, m_Buffer.m_Data );

    const bool isFortran = (m_HostLanguage == "Fortran") ? true : false;

    m_BP1Writer.WriteProcessGroupIndex(isFortran, std::to_string(m_RankMPI),
                                       static_cast<std::uint32_t>(m_RankMPI),
                                       m_Transports, m_Buffer, m_MetadataSet);
}

} // end namespace adios<|MERGE_RESOLUTION|>--- conflicted
+++ resolved
@@ -20,7 +20,7 @@
 namespace adios
 {
 
-BPFileWriter::BPFileWriter(ADIOS &adios, const std::string name,
+BPFileWriter::BPFileWriter(ADIOS &adios, const std::string &name,
                            const std::string accessMode, MPI_Comm mpiComm,
                            const Method &method)
 : Engine(adios, "BPFileWriter", name, accessMode, mpiComm, method,
@@ -29,8 +29,7 @@
   m_BP1Aggregator(m_MPIComm, m_DebugMode),
   m_MaxBufferSize(m_Buffer.m_Data.max_size())
 {
-    m_MetadataSet.TimeStep =
-        1; // starting at one to be compatible with ADIOS1.x
+    m_MetadataSet.TimeStep = 1; // to be compatible with ADIOS1.x
     Init();
 }
 
@@ -139,106 +138,107 @@
 }
 
 // String version
-void BPFileWriter::Write(const std::string variableName, const char *values)
+void BPFileWriter::Write(const std::string &variableName, const char *values)
 {
     WriteVariableCommon(m_ADIOS.GetVariable<char>(variableName), values);
 }
 
-void BPFileWriter::Write(const std::string variableName,
+void BPFileWriter::Write(const std::string &variableName,
                          const unsigned char *values)
 {
     WriteVariableCommon(m_ADIOS.GetVariable<unsigned char>(variableName),
                         values);
 }
 
-void BPFileWriter::Write(const std::string variableName, const short *values)
+void BPFileWriter::Write(const std::string &variableName, const short *values)
 {
     WriteVariableCommon(m_ADIOS.GetVariable<short>(variableName), values);
 }
 
-void BPFileWriter::Write(const std::string variableName,
+void BPFileWriter::Write(const std::string &variableName,
                          const unsigned short *values)
 {
     WriteVariableCommon(m_ADIOS.GetVariable<unsigned short>(variableName),
                         values);
 }
 
-void BPFileWriter::Write(const std::string variableName, const int *values)
+void BPFileWriter::Write(const std::string &variableName, const int *values)
 {
     WriteVariableCommon(m_ADIOS.GetVariable<int>(variableName), values);
 }
 
-void BPFileWriter::Write(const std::string variableName,
+void BPFileWriter::Write(const std::string &variableName,
                          const unsigned int *values)
 {
     WriteVariableCommon(m_ADIOS.GetVariable<unsigned int>(variableName),
                         values);
 }
 
-void BPFileWriter::Write(const std::string variableName, const long int *values)
+void BPFileWriter::Write(const std::string &variableName,
+                         const long int *values)
 {
     WriteVariableCommon(m_ADIOS.GetVariable<long int>(variableName), values);
 }
 
-void BPFileWriter::Write(const std::string variableName,
+void BPFileWriter::Write(const std::string &variableName,
                          const unsigned long int *values)
 {
     WriteVariableCommon(m_ADIOS.GetVariable<unsigned long int>(variableName),
                         values);
 }
 
-void BPFileWriter::Write(const std::string variableName,
+void BPFileWriter::Write(const std::string &variableName,
                          const long long int *values)
 {
     WriteVariableCommon(m_ADIOS.GetVariable<long long int>(variableName),
                         values);
 }
 
-void BPFileWriter::Write(const std::string variableName,
+void BPFileWriter::Write(const std::string &variableName,
                          const unsigned long long int *values)
 {
     WriteVariableCommon(
         m_ADIOS.GetVariable<unsigned long long int>(variableName), values);
 }
 
-void BPFileWriter::Write(const std::string variableName, const float *values)
+void BPFileWriter::Write(const std::string &variableName, const float *values)
 {
     WriteVariableCommon(m_ADIOS.GetVariable<float>(variableName), values);
 }
 
-void BPFileWriter::Write(const std::string variableName, const double *values)
+void BPFileWriter::Write(const std::string &variableName, const double *values)
 {
     WriteVariableCommon(m_ADIOS.GetVariable<double>(variableName), values);
 }
 
-void BPFileWriter::Write(const std::string variableName,
+void BPFileWriter::Write(const std::string &variableName,
                          const long double *values)
 {
     WriteVariableCommon(m_ADIOS.GetVariable<long double>(variableName), values);
 }
 
-void BPFileWriter::Write(const std::string variableName,
+void BPFileWriter::Write(const std::string &variableName,
                          const std::complex<float> *values)
 {
     WriteVariableCommon(m_ADIOS.GetVariable<std::complex<float>>(variableName),
                         values);
 }
 
-void BPFileWriter::Write(const std::string variableName,
+void BPFileWriter::Write(const std::string &variableName,
                          const std::complex<double> *values)
 {
     WriteVariableCommon(m_ADIOS.GetVariable<std::complex<double>>(variableName),
                         values);
 }
 
-void BPFileWriter::Write(const std::string variableName,
+void BPFileWriter::Write(const std::string &variableName,
                          const std::complex<long double> *values)
 {
     WriteVariableCommon(
         m_ADIOS.GetVariable<std::complex<long double>>(variableName), values);
 }
 
-void BPFileWriter::Write(const std::string /*variableName*/,
+void BPFileWriter::Write(const std::string & /*variableName*/,
                          const void * /*values*/) // Compound type
 {
 }
@@ -260,29 +260,14 @@
                               false); // false: not using aggregation for now
         }
     }
-<<<<<<< HEAD
-  }
-  else
-  {
-    m_BP1Writer.Close(m_MetadataSet, m_Buffer, *m_Transports[transportIndex],
-                      m_IsFirstClose,
-                      false); // false: not using aggregation for now
-  }
-
-  if (m_MetadataSet.Log.IsActive == true)
-  {
-    bool allClose = true;
-    for (auto &transport : m_Transports)
-=======
     else
->>>>>>> a4ad2d7a
     {
         m_BP1Writer.Close(m_MetadataSet, m_Buffer,
                           *m_Transports[transportIndex], m_IsFirstClose,
                           false); // false: not using aggregation for now
     }
 
-    if (m_MetadataSet.Log.m_IsActive == true)
+    if (m_MetadataSet.Log.IsActive == true)
     {
         bool allClose = true;
         for (auto &transport : m_Transports)
@@ -341,19 +326,6 @@
             }
         }
 
-<<<<<<< HEAD
-    if (itProfile->second == "mus" || itProfile->second == "microseconds")
-      profiler.Timers.emplace_back("buffering", Support::Resolutions::mus);
-    else if (itProfile->second == "ms" || itProfile->second == "milliseconds")
-      profiler.Timers.emplace_back("buffering", Support::Resolutions::ms);
-    else if (itProfile->second == "s" || itProfile->second == "seconds")
-      profiler.Timers.emplace_back("buffering", Support::Resolutions::s);
-    else if (itProfile->second == "min" || itProfile->second == "minutes")
-      profiler.Timers.emplace_back("buffering", Support::Resolutions::m);
-    else if (itProfile->second == "h" || itProfile->second == "hours")
-      profiler.Timers.emplace_back("buffering", Support::Resolutions::h);
-    else
-=======
         m_MaxBufferSize = std::stoul(itMaxBufferSize->second) *
                           1048576; // convert from MB to bytes
     }
@@ -377,35 +349,29 @@
 
     auto itProfile = m_Method.m_Parameters.find("profile_units");
     if (itProfile != m_Method.m_Parameters.end())
->>>>>>> a4ad2d7a
-    {
-        auto &profiler = m_MetadataSet.Log;
+    {
+        auto &log = m_MetadataSet.Log;
 
         if (itProfile->second == "mus" || itProfile->second == "microseconds")
         {
-            profiler.m_Timers.emplace_back("buffering",
-                                           Support::Resolutions::mus);
+            log.Timers.emplace_back("buffering", Support::Resolutions::mus);
         }
         else if (itProfile->second == "ms" ||
                  itProfile->second == "milliseconds")
         {
-            profiler.m_Timers.emplace_back("buffering",
-                                           Support::Resolutions::ms);
+            log.Timers.emplace_back("buffering", Support::Resolutions::ms);
         }
         else if (itProfile->second == "s" || itProfile->second == "seconds")
         {
-            profiler.m_Timers.emplace_back("buffering",
-                                           Support::Resolutions::s);
+            log.Timers.emplace_back("buffering", Support::Resolutions::s);
         }
         else if (itProfile->second == "min" || itProfile->second == "minutes")
         {
-            profiler.m_Timers.emplace_back("buffering",
-                                           Support::Resolutions::m);
+            log.Timers.emplace_back("buffering", Support::Resolutions::m);
         }
         else if (itProfile->second == "h" || itProfile->second == "hours")
         {
-            profiler.m_Timers.emplace_back("buffering",
-                                           Support::Resolutions::h);
+            log.Timers.emplace_back("buffering", Support::Resolutions::h);
         }
         else
         {
@@ -418,13 +384,8 @@
             }
         }
 
-<<<<<<< HEAD
-    profiler.IsActive = true;
-  }
-=======
-        profiler.m_IsActive = true;
-    }
->>>>>>> a4ad2d7a
+        log.IsActive = true;
+    }
 }
 
 void BPFileWriter::InitTransports()
@@ -558,16 +519,10 @@
 
 void BPFileWriter::InitProcessGroup()
 {
-<<<<<<< HEAD
-
-  if (m_MetadataSet.Log.IsActive == true)
-    m_MetadataSet.Log.Timers[0].SetInitialTime();
-=======
-    if (m_MetadataSet.Log.m_IsActive == true)
-    {
-        m_MetadataSet.Log.m_Timers[0].SetInitialTime();
-    }
->>>>>>> a4ad2d7a
+    if (m_MetadataSet.Log.IsActive == true)
+    {
+        m_MetadataSet.Log.Timers[0].SetInitialTime();
+    }
 
     if (m_AccessMode == "a")
     {
@@ -577,15 +532,10 @@
 
     WriteProcessGroupIndex();
 
-<<<<<<< HEAD
-  if (m_MetadataSet.Log.IsActive == true)
-    m_MetadataSet.Log.Timers[0].SetTime();
-=======
-    if (m_MetadataSet.Log.m_IsActive == true)
-    {
-        m_MetadataSet.Log.m_Timers[0].SetTime();
-    }
->>>>>>> a4ad2d7a
+    if (m_MetadataSet.Log.IsActive == true)
+    {
+        m_MetadataSet.Log.Timers[0].SetTime();
+    }
 }
 
 void BPFileWriter::WriteProcessGroupIndex()
